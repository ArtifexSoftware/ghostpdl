/* Copyright (C) 2001-2020 Artifex Software, Inc.
   All Rights Reserved.

   This software is provided AS-IS with no warranty, either express or
   implied.

   This software is distributed under license and may not be copied,
   modified or distributed except as expressly authorized under the terms
   of the license contained in the file LICENSE in this distribution.

   Refer to licensing information at http://www.artifex.com or contact
   Artifex Software, Inc.,  1305 Grant Avenue - Suite 200, Novato,
   CA 94945, U.S.A., +1(415)492-9861, for further information.
*/


/* Command list interpreter/rasterizer */
#include "memory_.h"
#include "gx.h"
#include "gp.h"                 /* for gp_fmode_rb */
#include "gpcheck.h"
#include "gserrors.h"
#include "gscdefs.h"            /* for image type table */
#include "gsbitops.h"
#include "gsparams.h"
#include "gsstate.h"            /* (should only be gs_gstate) */
#include "gstrans.h"		/* for gs_is_pdf14trans_compositor */
#include "gxdcolor.h"
#include "gxdevice.h"
#include "gscoord.h"            /* requires gsmatrix.h */
#include "gsdevice.h"           /* for gs_deviceinitialmatrix */
#include "gsiparm4.h"
#include "gxdevmem.h"           /* must precede gxcldev.h */
#include "gxcldev.h"
#include "gxclpath.h"
#include "gxcmap.h"
#include "gxcolor2.h"
#include "gxcspace.h"           /* for gs_color_space_type */
#include "gxdhtres.h"
#include "gxgetbit.h"
#include "gxpaint.h"            /* for gx_fill/stroke_params */
#include "gxpcolor.h"
#include "gxhttile.h"
#include "gxiparam.h"
#include "gximask.h"
#include "gzpath.h"
#include "gzcpath.h"
#include "gzacpath.h"
#include "stream.h"
#include "strimpl.h"
#include "gxcomp.h"
#include "gsserial.h"
#include "gxdhtserial.h"
#include "gzht.h"
#include "gxshade.h"
#include "gxshade4.h"
#include "gsicc_manage.h"
#include "gsicc.h"

extern_gx_device_halftone_list();
extern_gx_image_type_table();

/* We need color space types for constructing temporary color spaces. */
extern const gs_color_space_type gs_color_space_type_Indexed;

/* Print a bitmap for tracing */
#ifdef DEBUG
static void
cmd_print_bits(gs_memory_t *mem, const byte * data, int width, int height, int raster)
{
    int i, j;

    dmlprintf3(mem, "[L]width=%d, height=%d, raster=%d\n",
              width, height, raster);
    for (i = 0; i < height; i++) {
        const byte *row = data + i * raster;

        dmlprintf(mem, "[L]");
        for (j = 0; j < raster; j++)
            dmprintf1(mem, " %02x", row[j]);
        dmputc(mem, '\n');
    }
}
#else
#  define cmd_print_bits(mem, data, width, height, raster) DO_NOTHING
#endif

/* Get a variable-length integer operand. */
#define cmd_getw(var, p)\
  BEGIN\
    if ( *p < 0x80 ) var = *p++;\
    else { const byte *_cbp; var = cmd_get_w(p, &_cbp); p = _cbp; }\
  END

static long
cmd_get_w(const byte * p, const byte ** rp)
{
    int val = *p++ & 0x7f;
    int shift = 7;

    for (; val |= (int)(*p & 0x7f) << shift, *p++ > 0x7f; shift += 7);
    *rp = p;
    return val;
}

/* Get a variable-length fractional operand. */
#define cmd_getfrac(var, p)\
  BEGIN\
    if ( !(*p & 1) ) var = (*p++) << 24;\
    else { const byte *_cbp; var = cmd_get_frac31(p, &_cbp); p = _cbp; }\
  END
static frac31
cmd_get_frac31(const byte * p, const byte ** rp)
{
    frac31 val = (*p++ & 0xFE) << 24;
    int shift = 24 - 7;

    for (; val |= (frac31)(*p & 0xFE) << shift, *p++ & 1; shift -= 7);
    *rp = p;
    return val;
}

/*
 * Define the structure for keeping track of the command reading buffer.
 *
 * The ptr member is only used for passing the current pointer to, and
 * receiving an updated pointer from, commands implemented as separate
 * procedures: normally it is kept in a register.
 */
typedef struct command_buf_s {
    byte *data;                 /* actual buffer, guaranteed aligned */
    uint size;
    const byte *ptr;            /* next byte to be read (see above) */
    const byte *warn_limit;     /* refill warning point */
    const byte *end;            /* byte just beyond valid data */
    stream *s;                  /* for refilling buffer */
    int end_status;
} command_buf_t;

/* Set the end of a command buffer. */
static void
set_cb_end(command_buf_t *pcb, const byte *end)
{
    pcb->end = end;
    pcb->warn_limit = pcb->data + (pcb->size - cmd_largest_size + 1);
    if ( pcb->warn_limit > pcb->end )
        pcb->warn_limit = pcb->end;     /**** This is dangerous. Other places ****/
                                        /**** assume that the limit is a soft ****/
                                        /**** limit and should check 'end'    ****/
}

/* Read more data into a command buffer. */
static int
top_up_cbuf(command_buf_t *pcb, const byte **pcbp)
{
    uint nread;
    const byte *cbp = *pcbp;
    byte *cb_top = pcb->data + (pcb->end - cbp);
#   ifdef DEBUG
    stream_state *st = pcb->s->state;
#   endif

    if (pcb->end - cbp >= pcb->size) {
        errprintf(pcb->s->memory, "Clist I/O error: cbp past end of buffer\n");
        return (gs_error_ioerror);
    }

    if (seofp(pcb->s)) {
        /* Can't use offset_map, because s_close resets s->state. Don't top up. */
        pcb->end_status = pcb->s->end_status;
        return 0;
    }
#   ifdef DEBUG
    {
        int code = top_up_offset_map(st, pcb->data, cbp, pcb->end);

        if (code < 0)
            return code;
    }
#   endif
    memmove(pcb->data, cbp, pcb->end - cbp);
    nread = pcb->end - cb_top;
    pcb->end_status = sgets(pcb->s, cb_top, nread, &nread);
    if ( nread == 0 ) {
        /* No data for this band at all. */
        if (cb_top >= pcb->end) {
            /* should not happen */
            *pcbp = pcb->data;
            pcb->data[0] = cmd_opv_end_run;
            return_error(gs_error_ioerror);
        }
        *cb_top = cmd_opv_end_run;
        nread = 1;
    }
    set_cb_end(pcb, cb_top + nread);
    process_interrupts(pcb->s->memory);
    *pcbp = pcb->data;
    return 0;
}

/* Read data from the command buffer and stream. */
static const byte *
cmd_read_data(command_buf_t *pcb, byte *ptr, uint rsize, const byte *cbp)
{
    if (pcb->end - cbp >= rsize) {
        memmove(ptr, cbp, rsize);
        return cbp + rsize;
    } else {
        uint cleft = pcb->end - cbp;
        uint rleft = rsize - cleft;

        memmove(ptr, cbp, cleft);
        sgets(pcb->s, ptr + cleft, rleft, &rleft);
        return pcb->end;
    }
}
#define cmd_read(ptr, rsize, cbp)\
  cbp = cmd_read_data(&cbuf, ptr, rsize, cbp)

/* Read a fixed-size value from the command buffer. */
static inline const byte *
cmd_copy_value(void *pvar, int var_size, const byte *cbp)
{
    memcpy(pvar, cbp, var_size);
    return cbp + var_size;
}
#define cmd_get_value(var, cbp)\
  cbp = cmd_copy_value(&var, sizeof(var), cbp)

/*
 * Define a buffer structure to hold a serialized halftone. This is
 * used only if the serialized halftone is too large to fit into
 * the command buffer.
 */
typedef struct ht_buff_s {
    uint    ht_size, read_size;
    byte *  pcurr;
    byte *  pbuff;
} ht_buff_t;

/*
 * Render one band to a specified target device.  Note that if
 * action == setup, target may be 0.
 */
static int read_set_tile_size(command_buf_t *pcb, tile_slot *bits, bool for_pattern);
static int read_set_bits(command_buf_t *pcb, tile_slot *bits,
                          int compress, gx_clist_state *pcls,
                          gx_strip_bitmap *tile, tile_slot **pslot,
                          gx_device_clist_reader *cdev, gs_memory_t *mem);
static int read_set_misc2(command_buf_t *pcb, gs_gstate *pgs,
                           segment_notes *pnotes);
static int read_set_color_space(command_buf_t *pcb, gs_gstate *pgs,
                                 gx_device_clist_reader *cdev, gs_memory_t *mem);
static int read_begin_image(command_buf_t *pcb, gs_image_common_t *pic,
                             gs_color_space *pcs);
static int read_put_params(command_buf_t *pcb, gs_gstate *pgs,
                            gx_device_clist_reader *cdev,
                            gs_memory_t *mem);
static int read_create_compositor(command_buf_t *pcb, gs_memory_t *mem, gs_composite_t **ppcomp);
static int apply_create_compositor(gx_device_clist_reader *cdev, gs_gstate *pgs,
                                   gs_memory_t *mem, gs_composite_t *pcomp,
                                   int x0, int y0, gx_device **ptarget);
static int read_alloc_ht_buff(ht_buff_t *, uint, gs_memory_t *);
static int read_ht_segment(ht_buff_t *, command_buf_t *, gs_gstate *,
                            gx_device *, gs_memory_t *);

static const byte *cmd_read_rect(int, gx_cmd_rect *, const byte *);
static const byte *cmd_read_short_bits(command_buf_t *pcb, byte *data, int tot_bytes,
                                        int width_bytes, int height,
                                        uint raster, const byte *cbp);
static int cmd_select_map(cmd_map_index, cmd_map_contents,
                           gs_gstate *, int **,
                           frac **, uint *, gs_memory_t *);
static int cmd_create_dev_ht(gx_device_halftone **, gs_memory_t *);
static int cmd_resize_halftone(gx_device_halftone **, uint,
                                gs_memory_t *);
static int clist_decode_segment(gx_path *, int, fixed[6],
                                 gs_fixed_point *, int, int,
                                 segment_notes);
static int clist_do_polyfill(gx_device *, gx_path *,
                              const gx_drawing_color *,
                              gs_logical_operation_t);

static inline void
enqueue_compositor(gs_composite_t **ppcomp_first, gs_composite_t **ppcomp_last, gs_composite_t *pcomp)
{
    if (*ppcomp_last == NULL) {
        pcomp->prev = pcomp->next = NULL;
        *ppcomp_last = *ppcomp_first = pcomp;
    } else {
        (*ppcomp_last)->next = pcomp;
        pcomp->prev = *ppcomp_last;
        pcomp->next = NULL;
        *ppcomp_last = pcomp;
    }
}

#if 0 /* Appears unused - keep for a while. */
static inline gs_composite_t *
dequeue_last_compositor(gs_composite_t **ppcomp_first, gs_composite_t **ppcomp_last)
{
    gs_composite_t *pcomp = *ppcomp_last;

    if (*ppcomp_first == *ppcomp_last)
        *ppcomp_first = *ppcomp_last = NULL;
    else {
        *ppcomp_last = (*ppcomp_last)->prev;
        pcomp->prev = NULL;
        (*ppcomp_last)->next = NULL;
    }
    return pcomp;
}

static inline gs_composite_t *
dequeue_first_compositor(gs_composite_t **ppcomp_first, gs_composite_t **ppcomp_last)
{
    gs_composite_t *pcomp = *ppcomp_first;

    if (*ppcomp_first == *ppcomp_last)
        *ppcomp_first = *ppcomp_last = NULL;
    else {
        *ppcomp_first = (*ppcomp_first)->next;
        pcomp->next = NULL;
        (*ppcomp_last)->prev = NULL;
    }
    return pcomp;
}
#endif

static inline int
dequeue_compositor(gs_composite_t **ppcomp_first, gs_composite_t **ppcomp_last, gs_composite_t *pcomp)
{
    if (*ppcomp_last == *ppcomp_first) {
        if (*ppcomp_last == pcomp) {
            *ppcomp_last = *ppcomp_first = NULL;
            return 0;
        } else
            return_error(gs_error_unregistered); /* Must not happen. */
    } else {
        gs_composite_t *pcomp_next = pcomp->next, *pcomp_prev = pcomp->prev;

        if (*ppcomp_last == pcomp)
            *ppcomp_last = pcomp->prev;
        else
            pcomp_next->prev = pcomp_prev;
        if (*ppcomp_first == pcomp)
            *ppcomp_first = pcomp->next;
        else
            pcomp_prev->next = pcomp_next;
        pcomp->next = pcomp->prev = NULL;
        return 0;
    }
}

static inline void
free_compositor(gs_composite_t *pcomp, gs_memory_t *mem)
{
    gs_free_object(mem, pcomp, "free_compositor");
}

static inline bool
is_null_compositor_op(const byte *cbp, int *length)
{
    if (cbp[0] == cmd_opv_end_run) {
        *length = 1;
        return true;
    }
    return false;
}

static int
execute_compositor_queue(gx_device_clist_reader *cdev, gx_device **target, gx_device **tdev, gs_gstate *pgs,
                         gs_composite_t **ppcomp_first, gs_composite_t **ppcomp_last, gs_composite_t *pcomp_from,
                         int x0, int y0, gs_memory_t *mem, bool idle)
{
    while (pcomp_from != NULL) {
        gs_composite_t *pcomp = pcomp_from;
        int code;

        pcomp_from = pcomp->next;
        code = dequeue_compositor(ppcomp_first, ppcomp_last, pcomp);
        if (code < 0)
            return code;
        pcomp->idle |= idle;
        code = apply_create_compositor(cdev, pgs, mem, pcomp, x0, y0, target); /* Releases the compositor. */
        if (code < 0)
            return code;
        *tdev = *target;
    }
    return 0;
}

static void
mark_as_idle(gs_composite_t *pcomp_start, gs_composite_t *pcomp_end)
{
    gs_composite_t *pcomp = pcomp_start;

    while (pcomp != NULL) {
        pcomp->idle = true;
        if (pcomp == pcomp_end)
            break;
        pcomp = pcomp->next;
    }
}

static inline int
drop_compositor_queue(gs_composite_t **ppcomp_first, gs_composite_t **ppcomp_last,
                      gs_composite_t *pcomp_from, gs_memory_t *mem, int x0, int y0,
                      gs_gstate *pgs)
{
    gs_composite_t *pcomp;

    do {
        int code;

        pcomp = *ppcomp_last;
        if (pcomp == NULL)
            return 0;
        dequeue_compositor(ppcomp_first, ppcomp_last, *ppcomp_last);
        code = pcomp->type->procs.adjust_ctm(pcomp, x0, y0, pgs);
        if (code < 0)
            return code;
        free_compositor(pcomp, mem);
    } while (pcomp != pcomp_from);
    return 0;
}

static int
read_set_misc_map(byte cb, command_buf_t *pcb, gs_gstate *pgs, gs_memory_t *mem)
{
    const byte *cbp = pcb->ptr;
    frac *mdata;
    int *pcomp_num;
    uint count = 0;		/* quiet compiler */
    cmd_map_contents cont =
        (cmd_map_contents)(cb & 0x30) >> 4;
    int code;

    code = cmd_select_map(cb & 0xf, cont,
                          pgs,
                          &pcomp_num,
                          &mdata, &count, mem);

    if (code < 0)
        return code;
    /* Get component number if relevant */
    if (pcomp_num == NULL)
        cbp++;
    else {
        *pcomp_num = (int) *cbp++;
        if_debug1m('L', mem, " comp_num=%d", *pcomp_num);
    }
    if (cont == cmd_map_other) {
        cbp = cmd_read_data(pcb, (byte *)mdata, count, cbp);

#ifdef DEBUG
        if (gs_debug_c('L')) {
            uint i;

            for (i = 0; i < count / sizeof(*mdata); ++i)
                dmprintf1(mem, " 0x%04x", mdata[i]);
            dmputc(mem, '\n');
        }
    } else {
        if_debug0m('L', mem, " none\n");
#endif
    }
    /* Recompute the effective transfer, */
    /* in case this was a transfer map. */
    gx_gstate_set_effective_xfer(pgs);
    pcb->ptr = cbp;
    return 0;
}

int
clist_playback_band(clist_playback_action playback_action,
                    gx_device_clist_reader *cdev, stream *s,
                    gx_device *target, int x0, int y0, gs_memory_t * mem)
{
    byte *cbuf_storage;
    command_buf_t cbuf;
    /* data_bits is for short copy_* bits and copy_* compressed, */
    /* must be aligned */
    byte *data_bits = 0;
    const byte *cbp;
    int dev_depth;              /* May vary due to compositing devices */
    int dev_depth_bytes;
    int odd_delta_shift;
    int num_zero_bytes;
    gx_device *tdev;
    gx_clist_state state;
    gx_color_index *set_colors;
    gx_device_color *set_dev_colors;
    tile_slot *state_slot;
    gx_strip_bitmap state_tile; /* parameters for reading tiles */
    tile_slot tile_bits;        /* parameters of current tile */
    gs_int_point tile_phase, color_phase;
    gx_path path;
    bool in_path;
    gs_fixed_point ppos;
    gx_clip_path clip_path;
    bool use_clip;
    gx_clip_path *pcpath;
    gx_device_cpath_accum clip_accum;
    gs_fixed_rect target_box;
    struct _cas {
        bool lop_enabled;
        gx_device_color dcolor;
        gs_fixed_point fa_save;
    } clip_save;
    bool in_clip = false;
    gs_gstate gs_gstate;
    gx_device_color fill_color = { 0 };
    gx_device_color stroke_color = { 0 };
    float dash_pattern[cmd_max_dash];
    gx_fill_params fill_params;
    gx_stroke_params stroke_params;
#ifdef DEBUG
    gs_halftone_type halftone_type;
#endif
    union im_ {
        gs_image_common_t c;
        gs_data_image_t d;
        gs_image1_t i1;
        gs_image4_t i4;
    } image;
    gs_int_rect image_rect;
    gs_color_space *pcs = NULL;
    gx_image_enum_common_t *image_info;
    gx_image_plane_t planes[32];
    uint data_height;
    uint data_size;
    byte *data_on_heap;
    fixed vs[6];
    segment_notes notes;
    int data_x;
    int code = 0;
    ht_buff_t  ht_buff;
    gx_device *const orig_target = target;
    gx_device_clip clipper_dev;
    bool clipper_dev_open;
    patch_fill_state_t pfs;
    int op = 0;
    int plane_height = 0;

#ifdef DEBUG
    stream_state *st = s->state; /* Save because s_close resets s->state. */
#endif
    gs_composite_t *pcomp_first = NULL, *pcomp_last = NULL;
    tile_slot bits;             /* parameters for reading bits */

    /* pad the cbuf data area a bit (just in case) */
    if ((cbuf_storage = gs_alloc_bytes(mem, cbuf_size + sizeof(double),
                               "clist_playback_band(cbuf_storage)")) == NULL) {
        return_error(gs_error_VMerror);
    }
    cbuf.data = (byte *)cbuf_storage;
    cbuf.size = cbuf_size;
    cbuf.s = s;
    cbuf.end_status = 0;
    set_cb_end(&cbuf, cbuf.data + cbuf.size);
    cbp = cbuf.end;

    pfs.dev = NULL; /* Indicate "not initialized". */
    memset(&ht_buff, 0, sizeof(ht_buff));

    /* The following initializations are to quiet gcc warnings. */
    memset(&bits, 0, sizeof(bits));
    memset(&tile_bits, 0, sizeof(tile_bits));
    memset(&clip_save, 0, sizeof(clip_save));
    memset(&state_slot, 0, sizeof(state_slot));
    ppos.x = ppos.y = 0;

in:                             /* Initialize for a new page. */
    tdev = target;
    set_colors = state.colors;
    set_dev_colors = state.tile_color_devn;
    use_clip = false;
    pcpath = NULL;
    clipper_dev_open = false;
    notes = sn_none;
    data_x = 0;
    {
        static const gx_clist_state cls_initial = { cls_initial_values };

        state = cls_initial;
    }
    state_tile.id = gx_no_bitmap_id;
    state_tile.shift = state_tile.rep_shift = 0;
    state_tile.size.x = state_tile.size.y = 0;
    state_tile.num_planes = 1;
    tile_phase.x = color_phase.x = x0;
    tile_phase.y = color_phase.y = y0;
    gx_path_init_local(&path, mem);
    in_path = false;
    /*
     * Initialize the clipping region to the full page.
     * (Since we also initialize use_clip to false, this is arbitrary.)
     */
    {
        gs_fixed_rect cbox;

        gx_cpath_init_local(&clip_path, mem);
        cbox.p.x = 0;
        cbox.p.y = 0;
        cbox.q.x = cdev->width;
        cbox.q.y = cdev->height;
        gx_cpath_from_rectangle(&clip_path, &cbox);
    }
    if (target != 0)
        (*dev_proc(target, get_clipping_box))(target, &target_box);
    memset(&gs_gstate, 0, sizeof(gs_gstate));
    GS_STATE_INIT_VALUES_CLIST((&gs_gstate));
    code = gs_gstate_initialize(&gs_gstate, mem);
    if (code < 0)
        goto out;
    gs_gstate.device = tdev;
    gs_gstate.view_clip = NULL; /* Avoid issues in pdf14 fill stroke */
    gs_gstate.clip_path = &clip_path;
    pcs = gs_cspace_new_DeviceGray(mem);
    if (pcs == NULL) {
        code = gs_note_error(gs_error_VMerror);
        goto out;
    }
    code = pcs->type->install_cspace(pcs, &gs_gstate);
    if (code < 0)
        goto out;
    gs_gstate.color[0].color_space = pcs; /* we already have one ref */
    gs_gstate.color[1].color_space = pcs;
    rc_increment_cs(pcs); /* increment for second ref */
<<<<<<< HEAD
=======
    /* Initialize client color and device color */
    gs_gstate.color[0].ccolor =
        gs_alloc_struct(mem, gs_client_color, &st_client_color, "clist_playback_band");
    gs_gstate.color[1].ccolor =
        gs_alloc_struct(mem, gs_client_color, &st_client_color, "clist_playback_band");
    gs_gstate.color[0].dev_color =
        gs_alloc_struct(mem, gx_device_color, &st_device_color, "clist_playback_band");
    gs_gstate.color[1].dev_color =
        gs_alloc_struct(mem, gx_device_color, &st_device_color, "clist_playback_band");
    if (gs_gstate.color[0].ccolor == 0 || gs_gstate.color[0].dev_color == 0 ||
        gs_gstate.color[1].ccolor == 0 || gs_gstate.color[1].dev_color == 0
        ) {
        gs_free_object(mem, gs_gstate.color[1].ccolor, "clist_playback_band");
        gs_free_object(mem, gs_gstate.color[0].dev_color, "clist_playback_band");
        gs_free_object(mem, gs_gstate.color[1].dev_color, "clist_playback_band");
        return_error(gs_error_VMerror);
    }
    gs_gstate.color[0].color_space->pclient_color_space_data =
        pcs->pclient_color_space_data;
    cs_full_init_color(gs_gstate.color[0].ccolor, pcs);
    gx_unset_dev_color(&gs_gstate);

    gs_gstate.color[1].color_space->pclient_color_space_data =
        pcs->pclient_color_space_data;
    cs_full_init_color(gs_gstate.color[1].ccolor, pcs);
    gx_unset_dev_color(&gs_gstate);

>>>>>>> f3c50e50
    /* Remove the ICC link cache and replace with the device link cache
       so that we share the cache across bands */
    rc_decrement(gs_gstate.icc_link_cache,"clist_playback_band");
    gs_gstate.icc_link_cache = cdev->icc_cache_cl;
    /* Need to lock during the increment of the link cache */
    gx_monitor_enter(cdev->icc_cache_cl->lock);
    rc_increment(cdev->icc_cache_cl);
    gx_monitor_leave(cdev->icc_cache_cl->lock); /* let everyone run */
    if (code < 0)
        goto out;

    gs_gstate.line_params.dash.pattern = dash_pattern;
    if (tdev != 0) {
        gx_set_cmap_procs(&gs_gstate, tdev);
    }
    gx_gstate_setscreenphase(&gs_gstate, -x0, -y0, gs_color_select_all);
#ifdef DEBUG
    halftone_type = ht_type_none;
#endif
    fill_color.ccolor_valid = false;
    color_unset(&fill_color);
    data_bits = gs_alloc_bytes(mem, data_bits_size,
                               "clist_playback_band(data_bits)");
    if (data_bits == 0) {
        code = gs_note_error(gs_error_VMerror);
        goto out;
    }
    while (code >= 0) {
        int compress;
        int depth = 0x7badf00d; /* Initialize against indeterminizm. */
        int raster = 0x7badf00d; /* Initialize against indeterminizm. */
        byte *source = NULL;  /* Initialize against indeterminizm. */
        gx_color_index colors[2];
        gx_color_index *pcolor;
        gx_device_color *pdcolor = NULL;
        gs_logical_operation_t log_op;

        /* Make sure the buffer contains a full command. */
        if (cbp >= cbuf.warn_limit) {
            if (cbuf.end_status < 0) {  /* End of file or error. */
                if (cbp >= cbuf.end) {
                    code = (cbuf.end_status == EOFC ? 0 :
                            gs_note_error(gs_error_ioerror));
                    break;
                }
            } else {
                code = top_up_cbuf(&cbuf, &cbp);
                if (code < 0)
                    goto top_up_failed;
            }
        }
        op = *cbp++;
#ifdef DEBUG
        if (gs_debug_c('L')) {
            const char *const *sub = cmd_sub_op_names[op >> 4];
            long offset = (long)clist_file_offset(st, cbp - 1 - cbuf.data);

            if (sub)
                dmlprintf1(mem, "[L]%s", sub[op & 0xf]);
            else
                dmlprintf2(mem, "[L]%s %d", cmd_op_names[op >> 4], op & 0xf);
            dmlprintf1(mem, "(offset=%ld):", offset);
        }
#endif
        switch (op >> 4) {
            case cmd_op_misc >> 4:
                switch (op) {
                    case cmd_opv_end_run:
                        if_debug0m('L', mem, "\n");
                        continue;
                    case cmd_opv_set_tile_size:
                        cbuf.ptr = cbp;
                        code = read_set_tile_size(&cbuf, &tile_bits,
                                    gx_device_is_pattern_clist((gx_device *)cdev));
                        cbp = cbuf.ptr;
                        if (code < 0)
                            goto out;
                        continue;
                    case cmd_opv_set_tile_phase:
                        cmd_getw(state.tile_phase.x, cbp);
                        cmd_getw(state.tile_phase.y, cbp);
                        if_debug2m('L', mem, " (%d,%d)\n",
                                   state.tile_phase.x,
                                   state.tile_phase.y);
                        goto set_phase;
                    case cmd_opv_set_tile_bits:
                        bits = tile_bits;
                        compress = 0;
                      stb:
                        cbuf.ptr = cbp;
                        code = read_set_bits(&cbuf, &bits, compress,
                                             &state, &state_tile, &state_slot,
                                             cdev, mem);
                        cbp = cbuf.ptr;
                        if (code < 0)
                            goto out;
                        goto stp;
                    case cmd_opv_set_bits:
                        compress = *cbp & 3;
                        bits.cb_depth = *cbp++ >> 2;
                        cmd_getw(bits.width, cbp);
                        cmd_getw(bits.height, cbp);
                        if_debug4m('L', mem, " compress=%d depth=%d size=(%d,%d)",
                                   compress, bits.cb_depth,
                                   bits.width, bits.height);
                        bits.cb_raster =
                            bitmap_raster(bits.width * bits.cb_depth);
                        bits.x_reps = bits.y_reps = 1;
                        bits.shift = bits.rep_shift = 0;
                        bits.num_planes = 1;
                        goto stb;
                    case cmd_opv_set_tile_color:
                        set_colors = state.tile_colors;
                        if_debug0m('L', mem, "\n");
                        continue;
                    case cmd_opv_set_misc:
                        {
                            uint cb = *cbp++;

                            switch (cb >> 6) {
                                case cmd_set_misc_lop >> 6:
                                    cmd_getw(state.lop, cbp);
                                    state.lop = (state.lop << 6) + (cb & 0x3f);
                                    if_debug1m('L', mem, " lop=0x%x\n", state.lop);
                                    if (state.lop_enabled)
                                        gs_gstate.log_op = state.lop;
                                    break;
                                case cmd_set_misc_data_x >> 6:
                                    if (cb & 0x20)
                                        cmd_getw(data_x, cbp);
                                    else
                                        data_x = 0;
                                    data_x = (data_x << 5) + (cb & 0x1f);
                                    if_debug1m('L', mem, " data_x=%d\n", data_x);
                                    break;
                                case cmd_set_misc_map >> 6:
                                    cbuf.ptr = cbp;
                                    code = read_set_misc_map(cb, &cbuf, &gs_gstate, mem);
                                    if (code < 0)
                                        goto out;
                                    cbp = cbuf.ptr;
                                    break;
                                case cmd_set_misc_halftone >> 6: {
                                    uint num_comp;
#ifdef DEBUG
                                    halftone_type = cb & 0x3f;
#endif
                                    cmd_getw(num_comp, cbp);
#ifdef DEBUG
                                    if_debug2m('L', mem, " halftone type=%d num_comp=%u\n",
                                               halftone_type, num_comp);
#endif
                                    code = cmd_resize_halftone(
                                                        &gs_gstate.dev_ht,
                                                        num_comp, mem);
                                    if (code < 0)
                                        goto out;
                                    break;
                                }
                                default:
                                    goto bad_op;
                            }
                        }
                        continue;
                    case cmd_opv_enable_lop:
                        state.lop_enabled = true;
                        gs_gstate.log_op = state.lop;
                        if_debug0m('L', mem, "\n");
                        continue;
                    case cmd_opv_disable_lop:
                        state.lop_enabled = false;
                        gs_gstate.log_op = lop_default;
                        if_debug0m('L', mem, "\n");
                        continue;
                    case cmd_opv_end_page:
                        if_debug0m('L', mem, "\n");
                        /*
                         * Do end-of-page cleanup, then reinitialize if
                         * there are more pages to come.
                         */
                        goto out;
                    case cmd_opv_delta_color0:
                        pcolor = &set_colors[0];
                        goto delta2_c;
                    case cmd_opv_delta_color1:
                        pcolor = &set_colors[1];
                      delta2_c:set_colors = state.colors;
                        /* See comments for cmd_put_color() in gxclutil.c. */
                        {
                            gx_color_index delta = 0;
                            uint data;

                            dev_depth = (tdev->color_info.depth <= 8*sizeof(gx_color_index) ?
                                         tdev->color_info.depth : 8*sizeof(gx_color_index));
                            dev_depth_bytes = (dev_depth + 7) >> 3;
                            switch (dev_depth_bytes) {
                                /* For cases with an even number of bytes */
                                case 8:
                                    data = *cbp++;
                                    delta = (((gx_color_index)
                                        ((data & 0xf0) << 4) + (data & 0x0f)) << 24) << 24;
                                    /* fall through */
                                case 6:
                                    data = *cbp++;
                                    delta |= (((gx_color_index)
                                        ((data & 0xf0) << 4) + (data & 0x0f)) << 16) << 16;
                                    /* fall through */
                                case 4:
                                    data = *cbp++;
                                    delta |= ((gx_color_index)
                                        ((data & 0xf0) << 4) + (data & 0x0f)) << 16;
                                    /* fall through */
                                case 2:
                                    data = *cbp++;
                                    delta |= ((gx_color_index)
                                        ((data & 0xf0) << 4) + (data & 0x0f));
                                    break;
                                /* For cases with an odd number of bytes */
                                case 7:
                                    data = *cbp++;
                                    delta = ((gx_color_index)
                                        ((data & 0xf0) << 4) + (data & 0x0f)) << 16;
                                    /* fall through */
                                case 5:
                                    data = *cbp++;
                                    delta |= ((gx_color_index)
                                        ((data & 0xf0) << 4) + (data & 0x0f));
                                    /* fall through */
                                case 3:
                                    data = *cbp++;
                                    odd_delta_shift = (dev_depth_bytes - 3) * 8;
                                    delta |= ((gx_color_index)
                                        ((data & 0xe0) << 3) + (data & 0x1f)) << odd_delta_shift;
                                    data = *cbp++;
                                    delta |= ((gx_color_index) ((data & 0xf8) << 2) + (data & 0x07))
                                                        << (odd_delta_shift + 11);
                            }
                            *pcolor += delta - cmd_delta_offsets[dev_depth_bytes];
                        }
                        if (sizeof(*pcolor) <= sizeof(ulong))
                            if_debug1m('L', mem, " 0x%lx\n", (ulong)*pcolor);
                        else
                            if_debug2m('L', mem, " 0x%8lx%08lx\n",
                                       (ulong)(*pcolor >> 8*(sizeof(*pcolor) - sizeof(ulong))), (ulong)*pcolor);
                        continue;
                    case cmd_opv_set_copy_color:
                        state.color_is_alpha = 0;
                        if_debug0m('L', mem, "\n");
                        continue;
                    case cmd_opv_set_copy_alpha:
                        state.color_is_alpha = 1;
                        if_debug0m('L', mem, "\n");
                        continue;
                    default:
                        goto bad_op;
                }
                /*NOTREACHED */
            case cmd_op_set_color0 >> 4:
                pcolor = &set_colors[0];
                goto set_color;
            case cmd_op_set_color1 >> 4:
                pcolor = &set_colors[1];
              set_color:set_colors = state.colors;
                /*
                 * We have a special case for gx_no_color_index. If the low
                 * order 4 bits are "cmd_no_color_index" then we really
                 * have a value of gx_no_color_index.  Otherwise the these
                 * bits indicate the number of low order zero bytes in the
                 * value.  See comments for cmd_put_color() in gxclutil.c.
                 */
                num_zero_bytes = op & 0x0f;

                if (num_zero_bytes == cmd_no_color_index)
                    *pcolor = gx_no_color_index;
                else {
                    gx_color_index color = 0;

                    dev_depth = (tdev->color_info.depth < 8*sizeof(gx_color_index) ?
                                 tdev->color_info.depth : 8*sizeof(gx_color_index));
                    dev_depth_bytes = (dev_depth + 7) >> 3;
                    switch (dev_depth_bytes - num_zero_bytes) {
                        case 8:
                            color = (gx_color_index) * cbp++;
                        case 7:
                            color = (color << 8) | (gx_color_index) * cbp++;
                        case 6:
                            color = (color << 8) | (gx_color_index) * cbp++;
                        case 5:
                            color = (color << 8) | (gx_color_index) * cbp++;
                        case 4:
                            color = (color << 8) | (gx_color_index) * cbp++;
                        case 3:
                            color = (color << 8) | (gx_color_index) * cbp++;
                        case 2:
                            color = (color << 8) | (gx_color_index) * cbp++;
                        case 1:
                            color = (color << 8) | (gx_color_index) * cbp++;
                        default:
                            break;
                    }
                    color <<= num_zero_bytes * 8;
                    *pcolor = color;
                }
                if (sizeof(*pcolor) <= sizeof(ulong))
                    if_debug1m('L', mem, " 0x%lx\n", (ulong)*pcolor);
                else
                    if_debug2m('L', mem, " 0x%8lx%08lx\n",
                               (ulong)(*pcolor >> 8*(sizeof(*pcolor) - sizeof(ulong))), (ulong)*pcolor);
                continue;
            case cmd_op_fill_rect >> 4:
            case cmd_op_tile_rect >> 4:
                cbp = cmd_read_rect(op, &state.rect, cbp);
                break;
            case cmd_op_fill_rect_short >> 4:
            case cmd_op_tile_rect_short >> 4:
                state.rect.x += *cbp + cmd_min_short;
                state.rect.width += cbp[1] + cmd_min_short;
                if (op & 0xf) {
                    state.rect.height += (op & 0xf) + cmd_min_dxy_tiny;
                    cbp += 2;
                } else {
                    state.rect.y += cbp[2] + cmd_min_short;
                    state.rect.height += cbp[3] + cmd_min_short;
                    cbp += 4;
                }
                break;
            case cmd_op_fill_rect_tiny >> 4:
            case cmd_op_tile_rect_tiny >> 4:
                if (op & 8)
                    state.rect.x += state.rect.width;
                else {
                    int txy = *cbp++;

                    state.rect.x += (txy >> 4) + cmd_min_dxy_tiny;
                    state.rect.y += (txy & 0xf) + cmd_min_dxy_tiny;
                }
                state.rect.width += (op & 7) + cmd_min_dw_tiny;
                break;
            case cmd_op_copy_mono_planes >> 4:
                cmd_getw(plane_height, cbp);
                if (plane_height == 0) {
                    /* We are doing a copy mono */
                    depth = 1;
                } else {
                    depth = tdev->color_info.depth;
                }
                if_debug1m('L', mem, " plane_height=0x%x", plane_height);
                goto copy;
            case cmd_op_copy_color_alpha >> 4:
                if (state.color_is_alpha) {
                    if (!(op & 8))
                        depth = *cbp++;
                } else
                    depth = tdev->color_info.depth;
                plane_height = 0;
              copy:cmd_getw(state.rect.x, cbp);
                cmd_getw(state.rect.y, cbp);
                if (op & cmd_copy_use_tile) {   /* Use the current "tile". */
#ifdef DEBUG
                    if (state_slot->index != state.tile_index) {
                        mlprintf2(mem, "state_slot->index = %d, state.tile_index = %d!\n",
                                  state_slot->index,
                                  state.tile_index);
                        code = gs_note_error(gs_error_ioerror);
                        goto out;
                    }
#endif
                    depth = state_slot->cb_depth;
                    state.rect.width = state_slot->width;
                    state.rect.height = state_slot->height;
                    if (state.rect.y + state.rect.height > cdev->height)
                        state.rect.height = cdev->height - state.rect.y;	/* clamp as writer did */
                    raster = state_slot->cb_raster;
                    source = (byte *) (state_slot + 1);
                } else {        /* Read width, height, bits. */
                    /* depth was set already. */
                    uint width_bits, width_bytes;
                    uint bytes;
                    uchar planes = 1;
                    uint plane_depth = depth;
                    uint pln;
                    byte compression = op & 3;
                    uint out_bytes;

                    cmd_getw(state.rect.width, cbp);
                    cmd_getw(state.rect.height, cbp);
                    if (plane_height != 0) {
                        planes = tdev->color_info.num_components;
                        plane_depth /= planes;
                    }
                    width_bits = state.rect.width * plane_depth;
                    bytes = clist_bitmap_bytes(width_bits,
                                               state.rect.height,
                                               op & 3, &width_bytes,
                                               (uint *)&raster);
                    if (planes > 1) {
                        out_bytes = raster * state.rect.height;
                        plane_height = state.rect.height;
                    } else {
                        out_bytes = bytes;
                    }
                    /* copy_mono and copy_color/alpha */
                    /* ensure that the bits will fit in a single buffer, */
                    /* even after decompression if compressed. */
#ifdef DEBUG
                    if (planes * out_bytes > data_bits_size) {
                        mlprintf6(mem, "bitmap size exceeds buffer!  width=%d raster=%d height=%d\n    file pos %"PRId64" buf pos %d/%d\n",
                                  state.rect.width, raster,
                                  state.rect.height,
                                  stell(s), (int)(cbp - cbuf.data),
                                  (int)(cbuf.end - cbuf.data));
                        code = gs_note_error(gs_error_ioerror);
                        goto out;
                    }
#endif
                    for (pln = 0; pln < planes; pln++) {
                        byte *plane_bits = data_bits + pln * plane_height * raster;

                        /* Fill the cbuf if needed to get the data for the plane */
                        if (cbp + out_bytes >= cbuf.warn_limit) {
                            code = top_up_cbuf(&cbuf, &cbp);
                            if (code < 0)
                                goto top_up_failed;
                        }
                        if (pln)
                            compression = *cbp++;

                        if (compression == cmd_compress_const) {
                            cbp = cmd_read_data(&cbuf, plane_bits, 1, cbp);
                            if (width_bytes > 0 && state.rect.height > 0)
                                memset(plane_bits+1, *plane_bits, width_bytes * state.rect.height - 1);

                        } else if (compression) {       /* Decompress the image data. */
                            stream_cursor_read r;
                            stream_cursor_write w;

                            /* We don't know the data length a priori, */
                            /* so to be conservative, we read */
                            /* the uncompressed size. */
                            uint cleft = cbuf.end - cbp;

                            if (cleft < bytes  && !cbuf.end_status) {
                                uint nread = cbuf_size - cleft;

#                               ifdef DEBUG
                                    code = top_up_offset_map(st, cbuf.data, cbp, cbuf.end);
                                    if (code < 0)
                                        goto top_up_failed;
#                               endif
                                memmove(cbuf.data, cbp, cleft);
                                cbuf.end_status = sgets(s, cbuf.data + cleft, nread, &nread);
                                set_cb_end(&cbuf, cbuf.data + cleft + nread);
                                cbp = cbuf.data;
                            }
                            r.ptr = cbp - 1;
                            r.limit = cbuf.end - 1;
                            w.ptr = plane_bits - 1;
                            w.limit = w.ptr + data_bits_size;
                            switch (compression) {
                                case cmd_compress_rle:
                                    {
                                        stream_RLD_state sstate;

                                        clist_rld_init(&sstate);
                                        /* The process procedure can't fail. */
                                        (*s_RLD_template.process)
                                            ((stream_state *)&sstate, &r, &w, true);
                                    }
                                    break;
                                case cmd_compress_cfe:
                                    {
                                        stream_CFD_state sstate;

                                        clist_cfd_init(&sstate,
                                        width_bytes << 3 /*state.rect.width */ ,
                                                       state.rect.height, mem);
                                        /* The process procedure can't fail. */
                                        (*s_CFD_template.process)
                                            ((stream_state *)&sstate, &r, &w, true);
                                        (*s_CFD_template.release)
                                            ((stream_state *)&sstate);
                                    }
                                    break;
                                default:
                                    goto bad_op;
                            }
                            cbp = r.ptr + 1;
                            if (pln == 0)
                                source = data_bits;
                        } else if ((state.rect.height > 1 && width_bytes != raster) ||
                                   (plane_height != 0)) {
                            cbp = cmd_read_short_bits(&cbuf, plane_bits, bytes, width_bytes,
                                                      state.rect.height, raster, cbp);
                            if (pln == 0)
                                source = data_bits;
                        } else {
                            /* Never used for planar data */
                            cmd_read(cbuf.data, bytes, cbp);
                            source = cbuf.data;
                        }
                    }
#ifdef DEBUG
                    if (gs_debug_c('L')) {
                        dmprintf2(mem, " depth=%d, data_x=%d\n",
                                  depth, data_x);
                        cmd_print_bits(mem, source, state.rect.width,
                                       state.rect.height, raster);
                    }
#endif
                }
                break;
            case cmd_op_delta_tile_index >> 4:
                state.tile_index += (int)(op & 0xf) - 8;
                goto sti;
            case cmd_op_set_tile_index >> 4:
                state.tile_index =
                    ((op & 0xf) << 8) + *cbp++;
              sti:state_slot =
                    (tile_slot *) (cdev->cache_chunk->data +
                                 cdev->tile_table[state.tile_index].offset);
                if_debug2m('L', mem, " index=%u offset=%lu\n",
                           state.tile_index,
                           cdev->tile_table[state.tile_index].offset);
                state_tile.data = (byte *) (state_slot + 1);
              stp:state_tile.size.x = state_slot->width;
                state_tile.size.y = state_slot->height;
                state_tile.raster = state_slot->cb_raster;
                state_tile.rep_width = state_tile.size.x /
                    state_slot->x_reps;
                state_tile.rep_height = state_tile.size.y /
                    state_slot->y_reps;
                state_tile.rep_shift = state_slot->rep_shift;
                state_tile.shift = state_slot->shift;
                state_tile.id = state_slot->id;
                state_tile.num_planes = state_slot->num_planes;
set_phase:      /*
                 * state.tile_phase is overloaded according to the command
                 * to which it will apply:
                 *      For fill_path, stroke_path, fill_triangle/p'gram,
                 * fill_mask, and (mask or CombineWithColor) images,
                 * it is pdcolor->phase.  For these operations, we
                 * precompute the color_phase values.
                 *      For strip_tile_rectangle and strip_copy_rop,
                 * it is the phase arguments of the call, used with
                 * state_tile.  For these operations, we precompute the
                 * tile_phase values.
                 *
                 * Note that control may get here before one or both of
                 * state_tile or dev_ht has been set.
                 */
                if (state_tile.size.x)
                    tile_phase.x =
                        (state.tile_phase.x + x0) % state_tile.size.x;
                if (gs_gstate.dev_ht && gs_gstate.dev_ht->lcm_width)
                    color_phase.x =
                        (state.tile_phase.x + x0) %
                        gs_gstate.dev_ht->lcm_width;
                /*
                 * The true tile height for shifted tiles is not
                 * size.y: see gxbitmap.h for the computation.
                 */
                if (state_tile.size.y) {
                    int full_height;

                    if (state_tile.shift == 0)
                        full_height = state_tile.size.y;
                    else
                        full_height = state_tile.rep_height *
                            (state_tile.rep_width /
                             igcd(state_tile.rep_shift,
                                  state_tile.rep_width));
                    tile_phase.y =
                        (state.tile_phase.y + y0) % full_height;
                }
                if (gs_gstate.dev_ht && gs_gstate.dev_ht->lcm_height)
                    color_phase.y =
                        (state.tile_phase.y + y0) %
                        gs_gstate.dev_ht->lcm_height;
                gx_gstate_setscreenphase(&gs_gstate,
                                         -(state.tile_phase.x + x0),
                                         -(state.tile_phase.y + y0),
                                         gs_color_select_all);
                continue;
            case cmd_op_misc2 >> 4:
                switch (op) {
                    case cmd_opv_set_fill_adjust:
                        cmd_get_value(gs_gstate.fill_adjust.x, cbp);
                        cmd_get_value(gs_gstate.fill_adjust.y, cbp);
                        if_debug2m('L', mem, " (%g,%g)\n",
                                   fixed2float(gs_gstate.fill_adjust.x),
                                   fixed2float(gs_gstate.fill_adjust.y));
                        continue;
                    case cmd_opv_set_ctm:
                        {
                            gs_matrix mat;

                            cbp = cmd_read_matrix(&mat, cbp);
                            if_debug6m('L', mem, " [%g %g %g %g %g %g]\n",
                                       mat.xx, mat.xy, mat.yx, mat.yy,
                                       mat.tx, mat.ty);
                            mat.tx -= x0;
                            mat.ty -= y0;
                            gs_gstate_setmatrix(&gs_gstate, &mat);
                        }
                        continue;
                    case cmd_opv_set_misc2:
                        cbuf.ptr = cbp;
                        code = read_set_misc2(&cbuf, &gs_gstate, &notes);
                        cbp = cbuf.ptr;
                        if (code < 0)
                            goto out;
                        continue;
                    case cmd_opv_set_dash:
                        {
                            int nb = *cbp++;
                            int n = nb & 0x3f;
                            float dot_length, offset;

                            cmd_get_value(dot_length, cbp);
                            cmd_get_value(offset, cbp);
                            memcpy(dash_pattern, cbp, n * sizeof(float));

                            gx_set_dash(&gs_gstate.line_params.dash,
                                        dash_pattern, n, offset,
                                        NULL);
                            gx_set_dash_adapt(&gs_gstate.line_params.dash,
                                              (nb & 0x80) != 0);
                            gx_set_dot_length(&gs_gstate.line_params,
                                              dot_length,
                                              (nb & 0x40) != 0);
#ifdef DEBUG
                            if (gs_debug_c('L')) {
                                int i;

                                dmprintf4(mem, " dot=%g(mode %d) adapt=%d offset=%g [",
                                         dot_length,
                                         (nb & 0x40) != 0,
                                         (nb & 0x80) != 0, offset);
                                for (i = 0; i < n; ++i)
                                    dmprintf1(mem, "%g ", dash_pattern[i]);
                                dmputs(mem, "]\n");
                            }
#endif
                            cbp += n * sizeof(float);
                        }
                        break;
                    case cmd_opv_enable_clip:
                        pcpath = (use_clip ? &clip_path : NULL);
                        if (pcpath) {
                            code = gx_cpath_ensure_path_list(pcpath);
                            if (code < 0)
                                goto out;
                        }
                        clipper_dev_open = false;
                        if_debug0m('L', mem, "\n");
                        break;
                    case cmd_opv_disable_clip:
                        pcpath = NULL;
                        clipper_dev_open = false;
                        if_debug0m('L', mem, "\n");
                        break;
                    case cmd_opv_begin_clip:
                        pcpath = NULL;
                        clipper_dev_open = false;
                        in_clip = true;
                        if_debug0m('L', mem, "\n");
                        code = gx_cpath_reset(&clip_path);
                        if (code < 0)
                            goto out;
                        gx_cpath_accum_begin(&clip_accum, mem, false);
                        gx_cpath_accum_set_cbox(&clip_accum,
                                                &target_box);
                        tdev = (gx_device *)&clip_accum;
                        clip_save.lop_enabled = state.lop_enabled;
                        clip_save.dcolor = fill_color;
                        clip_save.fa_save.x = gs_gstate.fill_adjust.x;
                        clip_save.fa_save.y = gs_gstate.fill_adjust.y;
                        /* clip_path should match fill_path, i.e., with fill_adjust applied	*/
                        /* If we get here with the fill_adjust = [0, 0], set it to [0.5, 0.5]i	*/
                        if (clip_save.fa_save.x == 0 || clip_save.fa_save.y == 0)
                            gs_gstate.fill_adjust.x = gs_gstate.fill_adjust.y = fixed_half;
                        /* temporarily set a solid color */
                        color_set_pure(&fill_color, (gx_color_index)1);
                        state.lop_enabled = false;
                        gs_gstate.log_op = lop_default;
                        break;
                    case cmd_opv_end_clip:
                        if_debug0m('L', mem, "\n");
                        gx_cpath_accum_end(&clip_accum, &clip_path);
                        tdev = target;
                        /*
                         * If the entire band falls within the clip
                         * path, no clipping is needed.
                         */
                        {
                            gs_fixed_rect cbox;

                            gx_cpath_inner_box(&clip_path, &cbox);
                            use_clip =
                                !(cbox.p.x <= target_box.p.x &&
                                  cbox.q.x >= target_box.q.x &&
                                  cbox.p.y <= target_box.p.y &&
                                  cbox.q.y >= target_box.q.y);
                        }
                        pcpath = (use_clip ? &clip_path : NULL);
                        if (pcpath) {
                            code = gx_cpath_ensure_path_list(pcpath);
                            if (code < 0)
                                goto out;
                        }
                        clipper_dev_open = false;
                        state.lop_enabled = clip_save.lop_enabled;
                        gs_gstate.log_op =
                            (state.lop_enabled ? state.lop :
                             lop_default);
                        fill_color = clip_save.dcolor;
                        /* restore the fill_adjust if it was changed by begin_clip */
                        gs_gstate.fill_adjust.x = clip_save.fa_save.x;
                        gs_gstate.fill_adjust.y = clip_save.fa_save.y;
                        in_clip = false;
                        break;
                    case cmd_opv_set_color_space:
                        cbuf.ptr = cbp;
                        code = read_set_color_space(&cbuf, &gs_gstate, cdev, mem);
                        pcs = gs_gstate.color[0].color_space;
                        cbp = cbuf.ptr;
                        if (code < 0) {
                            if (code == gs_error_rangecheck)
                                goto bad_op;
                            goto out;
                        }
                        break;
                    case cmd_op_fill_rect_hl:
                        {
                            gs_fixed_rect rect_hl;

                            cbp = cmd_read_rect(op & 0xf0, &state.rect, cbp);
                            if (fill_color.type != gx_dc_type_devn) {
                                if_debug0m('L', mem, "hl rect fill without devn color\n");
                                code = gs_note_error(gs_error_typecheck);
                                goto out;
                            }
                            if_debug4m('L', mem, " x=%d y=%d w=%d h=%d\n",
                                       state.rect.x, state.rect.y,
                                       state.rect.width,state.rect.height);
                            rect_hl.p.x = int2fixed(state.rect.x - x0);
                            rect_hl.p.y = int2fixed(state.rect.y - y0);
                            rect_hl.q.x = int2fixed(state.rect.width) + rect_hl.p.x;
                            rect_hl.q.y = int2fixed(state.rect.height) + rect_hl.p.y;
                            code = dev_proc(tdev, fill_rectangle_hl_color) (tdev,
                                                        &rect_hl, NULL,
                                                        &fill_color, NULL);
                        }
                        continue;
                    case cmd_opv_begin_image_rect:
                        cbuf.ptr = cbp;
                        code = read_begin_image(&cbuf, &image.c, pcs);
                        cbp = cbuf.ptr;
                        if (code < 0)
                            goto out;
                        {
                            uint diff;

                            cmd_getw(image_rect.p.x, cbp);
                            cmd_getw(image_rect.p.y, cbp);
                            cmd_getw(diff, cbp);
                            image_rect.q.x = image.d.Width - diff;
                            cmd_getw(diff, cbp);
                            image_rect.q.y = image.d.Height - diff;
                            if_debug4m('L', mem, " rect=(%d,%d),(%d,%d)",
                                       image_rect.p.x, image_rect.p.y,
                                       image_rect.q.x, image_rect.q.y);
                        }
                        goto ibegin;
                    case cmd_opv_begin_image:
                        cbuf.ptr = cbp;
                        code = read_begin_image(&cbuf, &image.c, pcs);
                        cbp = cbuf.ptr;
                        if (code < 0)
                            goto out;
                        image_rect.p.x = 0;
                        image_rect.p.y = 0;
                        image_rect.q.x = image.d.Width;
                        image_rect.q.y = image.d.Height;
                        if_debug2m('L', mem, " size=(%d,%d)",
                                  image.d.Width, image.d.Height);
ibegin:                 if_debug0m('L', mem, "\n");
                        {
                            /* Processing an image operation */
                            dev_proc(tdev, set_graphics_type_tag)(tdev, GS_IMAGE_TAG);/* FIXME: what about text bitmaps? */
                            image.i4.override_in_smask = 0;
                            code = (*dev_proc(tdev, begin_typed_image))
                                (tdev, &gs_gstate, NULL,
                                 (const gs_image_common_t *)&image,
                                 &image_rect, &fill_color, pcpath, mem,
                                 &image_info);
                        }
                        if (code < 0)
                            goto out;
                        break;
                    case cmd_opv_image_plane_data:
                        cmd_getw(data_height, cbp);
                        if (data_height == 0) {
                            if_debug0m('L', mem, " done image\n");
                            code = gx_image_end(image_info, true);
                            if (code < 0)
                                goto out;
                            continue;
                        }
                        {
                            uint flags;
                            int plane;
                            uint raster1 = 0xbaadf00d; /* Initialize against indeterminizm. */

                            cmd_getw(flags, cbp);
                            for (plane = 0;
                                 plane < image_info->num_planes;
                                 ++plane, flags >>= 1) {
                                if (flags & 1) {
                                    if (cbuf.end - cbp <
                                        2 * cmd_max_intsize(sizeof(uint))) {
                                        code = top_up_cbuf(&cbuf, &cbp);
                                        if (code < 0)
                                            goto top_up_failed;
                                    }
                                    cmd_getw(planes[plane].raster, cbp)                                ;
                                    if ((raster1 = planes[plane].raster) != 0)
                                        cmd_getw(data_x, cbp);
                                } else {
                                    planes[plane].raster = raster1;
                                }
                                planes[plane].data_x = data_x;
                            }
                        }
                        goto idata;
                    case cmd_opv_image_data:
                        cmd_getw(data_height, cbp);
                        if (data_height == 0) {
                            if_debug0m('L', mem, " done image\n");
                            code = gx_image_end(image_info, true);
                            if (code < 0)
                                goto out;
                            continue;
                        }
                        {
                            uint bytes_per_plane;
                            int plane;

                            cmd_getw(bytes_per_plane, cbp);
                            if_debug2m('L', mem, " height=%u raster=%u\n",
                                       data_height, bytes_per_plane);
                            for (plane = 0;
                                 plane < image_info->num_planes;
                                 ++plane
                                 ) {
                                planes[plane].data_x = data_x;
                                planes[plane].raster = bytes_per_plane;
                            }
                        }
idata:                  data_size = 0;
                        {
                            int plane;

                            for (plane = 0; plane < image_info->num_planes;
                                 ++plane)
                                data_size += planes[plane].raster;
                        }
                        data_size *= data_height;
                        data_on_heap = 0;
                        if (cbuf.end - cbp < data_size) {
                            code = top_up_cbuf(&cbuf, &cbp);
                            if (code < 0)
                                goto top_up_failed;
                        }
                        if (cbuf.end - cbp >= data_size) {
                            planes[0].data = cbp;
                            cbp += data_size;
                        } else {
                            uint cleft = cbuf.end - cbp;
                            uint rleft = data_size - cleft;
                            byte *rdata;

                            if (data_size > cbuf.end - cbuf.data) {
                                /* Allocate a separate buffer. */
                                rdata = data_on_heap =
                                    gs_alloc_bytes(mem, data_size,
                                                   "clist image_data");
                                if (rdata == 0) {
                                    code = gs_note_error(gs_error_VMerror);
                                    goto out;
                                }
                            } else
                                rdata = cbuf.data;
                            memmove(rdata, cbp, cleft);
                            if (sgets(s, rdata + cleft, rleft, &rleft) < 0) {
                                code = gs_note_error(gs_error_unregistered); /* Must not happen. */
                                goto out;
                            }
                            planes[0].data = rdata;
                            cbp = cbuf.end;     /* force refill */
                        }
                        {
                            int plane;
                            const byte *data = planes[0].data;

                            for (plane = 0;
                                 plane < image_info->num_planes;
                                 ++plane
                                 ) {
                                if (planes[plane].raster == 0)
                                    planes[plane].data = 0;
                                else {
                                    planes[plane].data = data;
                                    data += planes[plane].raster *
                                        data_height;
                                }
                            }
                        }
#ifdef DEBUG
                        if (gs_debug_c('L')) {
                            int plane;

                            for (plane = 0; plane < image_info->num_planes;
                                 ++plane)
                                if (planes[plane].data != 0)
                                    cmd_print_bits(mem,
                                                   planes[plane].data,
                                                   image_rect.q.x -
                                                   image_rect.p.x,
                                                   data_height,
                                                   planes[plane].raster);
                        }
#endif
                        code = gx_image_plane_data(image_info, planes,
                                                   data_height);
                        if (code < 0)
                            gx_image_end(image_info, false);
                        if (data_on_heap)
                            gs_free_object(mem, data_on_heap,
                                           "clist image_data");
                        data_x = 0;
                        if (code < 0)
                            goto out;
                        continue;
                    case cmd_opv_extend:
                        switch (*cbp++) {
                            case cmd_opv_ext_put_params:
                                if_debug0m('L', mem, "put_params\n");
                                cbuf.ptr = cbp;
                                code = read_put_params(&cbuf, &gs_gstate,
                                                        cdev, mem);
                                cbp = cbuf.ptr;
                                if (code > 0)
                                    break; /* empty list */
                                if (code < 0)
                                    goto out;
                                if (playback_action == playback_action_setup)
                                    goto out;
                                break;
                            case cmd_opv_ext_create_compositor:
                                if_debug0m('L', mem, " ext_create_compositor\n");
                                cbuf.ptr = cbp;
                                /*
                                 * The screen phase may have been changed during
                                 * the processing of masked images.
                                 */
                                gx_gstate_setscreenphase(&gs_gstate,
                                            -x0, -y0, gs_color_select_all);
                                cbp -= 2; /* Step back to simplify the cycle invariant below. */
                                for (;;) {
                                    /* This internal loop looks ahead for compositor commands and
                                       copies them into a temporary queue. Compositors, which do not paint something,
                                       are marked as idle and later executed with a reduced functionality
                                       for reducing time and memory expense. */
                                    int len;

                                    if (cbp >= cbuf.warn_limit) {
                                        code = top_up_cbuf(&cbuf, &cbp);
                                        if (code < 0)
                                            goto out;
                                    }
                                    if (cbp[0] == cmd_opv_extend && cbp[1] == cmd_opv_ext_create_compositor) {
                                        gs_composite_t *pcomp, *pcomp_opening;
                                        gs_compositor_closing_state closing_state;

                                        cbuf.ptr = cbp += 2;
                                        code = read_create_compositor(&cbuf, mem, &pcomp);
                                        if (code < 0)
                                            goto out;
                                        cbp = cbuf.ptr;
                                        if (pcomp == NULL)
                                            continue;
                                        if (gs_is_pdf14trans_compositor(pcomp) &&
                                            playback_action == playback_action_render_no_pdf14) {
                                            /* free the compositor object */
                                            gs_free_object(mem, pcomp, "read_create_compositor");
                                            pcomp = NULL;
                                            continue;
                                        }
                                        pcomp_opening = pcomp_last;
                                        closing_state = pcomp->type->procs.is_closing(pcomp, &pcomp_opening, tdev);
                                        switch(closing_state)
                                        {
                                        default:
                                            code = (int)closing_state;
                                            if (code >= 0)
                                                code = gs_note_error(gs_error_unregistered); /* Must not happen. */
                                            goto out;
                                        case COMP_ENQUEUE:
                                            /* Enqueue. */
                                            enqueue_compositor(&pcomp_first, &pcomp_last, pcomp);
                                            break;
                                        case COMP_EXEC_IDLE:
                                            /* Execute idle. */
                                            enqueue_compositor(&pcomp_first, &pcomp_last, pcomp);
                                            code = execute_compositor_queue(cdev, &target, &tdev,
                                                &gs_gstate, &pcomp_first, &pcomp_last, pcomp_opening, x0, y0, mem, true);
                                            if (code < 0)
                                                goto out;
                                            break;
                                        case COMP_EXEC_QUEUE:
                                            /* The opening command was executed. Execute the queue. */
                                            enqueue_compositor(&pcomp_first, &pcomp_last, pcomp);
                                            code = execute_compositor_queue(cdev, &target, &tdev,
                                                &gs_gstate, &pcomp_first, &pcomp_last, pcomp_first, x0, y0, mem, false);
                                            if (code < 0)
                                                goto out;
                                            break;
                                        case COMP_REPLACE_PREV:
                                            /* Replace last compositors. */
                                            code = execute_compositor_queue(cdev, &target, &tdev,
                                                &gs_gstate, &pcomp_first, &pcomp_last, pcomp_opening, x0, y0, mem, true);
                                            if (code < 0)
                                                goto out;
                                            enqueue_compositor(&pcomp_first, &pcomp_last, pcomp);
                                            break;
                                        case COMP_REPLACE_CURR:
                                            /* Replace specific compositor. */
                                            code = dequeue_compositor(&pcomp_first, &pcomp_last, pcomp_opening);
                                            if (code < 0)
                                                goto out;
                                            enqueue_compositor(&pcomp_first, &pcomp_last, pcomp);
                                            free_compositor(pcomp_opening, mem);
                                            break;
                                        case COMP_DROP_QUEUE:
                                            /* Annihilate the last compositors. */
                                            enqueue_compositor(&pcomp_first, &pcomp_last, pcomp);
                                            code = drop_compositor_queue(&pcomp_first, &pcomp_last, pcomp_opening, mem, x0, y0, &gs_gstate);
                                            if (code < 0)
                                                goto out;
                                            break;
                                        case COMP_MARK_IDLE:
                                            /* Mark as idle. */
                                            enqueue_compositor(&pcomp_first, &pcomp_last, pcomp);
                                            mark_as_idle(pcomp_opening, pcomp);
                                        }
                                    } else if (is_null_compositor_op(cbp, &len)) {
                                        cbuf.ptr = cbp += len;
                                    } else if (cbp[0] == cmd_opv_end_page) {
                                        /* End page, drop the queue. */
                                        code = execute_compositor_queue(cdev, &target, &tdev,
                                                &gs_gstate, &pcomp_first, &pcomp_last, pcomp_first, x0, y0, mem, true);
                                        if (code < 0)
                                            goto out;
                                        break;
                                    } else if (pcomp_last != NULL &&
                                            pcomp_last->type->procs.is_friendly(pcomp_last, cbp[0], cbp[1])) {
                                        /* Immediately execute friendly commands
                                           inside the compositor lookahead loop.
                                           Currently there are few friendly commands for the pdf14 compositor only
                                           due to the logic defined in c_pdf14trans_is_friendly.
                                           This code duplicates some code portions from the main loop,
                                           but we have no better idea with no slowdown to the main loop.
                                         */
                                        uint cb;

                                        switch (*cbp++) {
                                            case cmd_opv_extend:
                                                switch (*cbp++) {
                                                    case cmd_opv_ext_put_halftone:
                                                        {
                                                            uint    ht_size;

                                                            enc_u_getw(ht_size, cbp);
                                                            code = read_alloc_ht_buff(&ht_buff, ht_size, mem);
                                                            if (code < 0)
                                                                goto out;
                                                        }
                                                        break;
                                                    case cmd_opv_ext_put_ht_seg:
                                                        cbuf.ptr = cbp;
                                                        code = read_ht_segment(&ht_buff, &cbuf,
                                                                               &gs_gstate, tdev,
                                                                               mem);
                                                        cbp = cbuf.ptr;
                                                        if (code < 0)
                                                            goto out;
                                                        break;
                                                    default:
                                                        code = gs_note_error(gs_error_unregistered); /* Must not happen. */
                                                        goto out;
                                                }
                                                break;
                                            case cmd_opv_set_misc:
                                                cb = *cbp++;
                                                switch (cb >> 6) {
                                                    case cmd_set_misc_map >> 6:
                                                        cbuf.ptr = cbp;
                                                        code = read_set_misc_map(cb, &cbuf, &gs_gstate, mem);
                                                        if (code < 0)
                                                            goto out;
                                                        cbp = cbuf.ptr;
                                                        break;
                                                    default:
                                                        code = gs_note_error(gs_error_unregistered); /* Must not happen. */
                                                        goto out;
                                                }
                                                break;
                                            default:
                                                code = gs_note_error(gs_error_unregistered); /* Must not happen. */
                                                goto out;
                                        }
                                    } else {
                                        /* A drawing command, execute entire queue. */
                                        code = execute_compositor_queue(cdev, &target, &tdev,
                                            &gs_gstate, &pcomp_first, &pcomp_last, pcomp_first, x0, y0, mem, false);
                                        if (code < 0)
                                            goto out;
                                        break;
                                    }
                                }
                                if (pcomp_last != NULL) {
                                    code = gs_note_error(gs_error_unregistered);
                                    goto out;
                                }
                                break;
                            case cmd_opv_ext_put_halftone:
                                {
                                    uint    ht_size;

                                    if_debug0m('L', mem, " ext_put_halftone\n");
                                    enc_u_getw(ht_size, cbp);
                                    code = read_alloc_ht_buff(&ht_buff, ht_size, mem);
                                    if (code < 0)
                                        goto out;
                                }
                                break;
                            case cmd_opv_ext_put_ht_seg:
                                if_debug0m('L', mem, " ext_put_ht_seg\n");
                                cbuf.ptr = cbp;
                                code = read_ht_segment(&ht_buff, &cbuf,
                                                       &gs_gstate, tdev,
                                                       mem);
                                cbp = cbuf.ptr;
                                if (code < 0)
                                    goto out;
                                break;
                            case cmd_opv_ext_set_color_is_devn:
                                state.color_is_devn = true;
                                if_debug0m('L', mem, " ext_set_color_is_devn\n");
                                break;
                            case cmd_opv_ext_unset_color_is_devn:
                                state.color_is_devn = false;
                                if_debug0m('L', mem, " ext_unset_color_is_devn\n");
                                break;
                            case cmd_opv_ext_tile_rect_hl:
                                /* Strip tile with devn colors */
                                cbp = cmd_read_rect(op & 0xf0, &state.rect, cbp);
                                if_debug4m('L', mem, " x=%d y=%d w=%d h=%d\n",
                                           state.rect.x, state.rect.y,
                                           state.rect.width,state.rect.height);
                                code = (*dev_proc(tdev, strip_tile_rect_devn))
                                    (tdev, &state_tile,
                                     state.rect.x - x0, state.rect.y - y0,
                                     state.rect.width, state.rect.height,
                                     &(state.tile_color_devn[0]),
                                     &(state.tile_color_devn[1]),
                                     tile_phase.x, tile_phase.y);
                                break;
                            case cmd_opv_ext_put_fill_dcolor:
                                pdcolor = &fill_color;
                                goto load_dcolor;
                            case cmd_opv_ext_put_stroke_dcolor:
                                pdcolor = &stroke_color;
                                goto load_dcolor;
                            case cmd_opv_ext_put_tile_devn_color0:
                                pdcolor = &set_dev_colors[0];
                                goto load_dcolor;
                            case cmd_opv_ext_put_tile_devn_color1:
                                pdcolor = &set_dev_colors[1];
                    load_dcolor:{
                                    uint    color_size;
                                    int left, offset, l;
                                    const gx_device_color_type_t *  pdct;
                                    byte type_and_flag = *cbp++;
                                    byte is_continuation = type_and_flag & 0x80;

                                    if_debug0m('L', mem, " cmd_opv_ext_put_drawing_color\n");
                                    pdct = gx_get_dc_type_from_index(type_and_flag & 0x7F);
                                    if (pdct == 0) {
                                        code = gs_note_error(gs_error_rangecheck);
                                        goto out;
                                    }
                                    offset = 0;
                                    if (is_continuation)
                                        enc_u_getw(offset, cbp);
                                    enc_u_getw(color_size, cbp);
                                    left = color_size;
                                    if (!left) {
                                        /* We still need to call pdct->read because it may change dev_color.type -
                                           see gx_dc_null_read.*/
                                        code = pdct->read(pdcolor, &gs_gstate,
                                                          pdcolor, tdev, offset,
                                                          cbp, 0, mem);
                                        if (code < 0)
                                            goto out;
                                    }
                                    while (left) {
                                        if (cbuf.warn_limit - cbp < (int)left) {  /* cbp can be past warn_limit */
                                            code = top_up_cbuf(&cbuf, &cbp);
                                            if (code < 0)
                                                goto top_up_failed;
                                        }
                                        l = min(left, cbuf.end - cbp);
                                        code = pdct->read(pdcolor, &gs_gstate,
                                                          pdcolor, tdev, offset,
                                                          cbp, l, mem);
                                        if (code < 0)
                                            goto out;
                                        l = code;
                                        cbp += l;
                                        offset += l;
                                        left -= l;
                                    }
                                    code = gx_color_load(pdcolor, &gs_gstate,
                                                         tdev);
                                    if (code < 0)
                                        goto out;
                                }
                                break;
                            default:
                                goto bad_op;
                        }
                        break;
                    default:
                        goto bad_op;
                }
                continue;
            case cmd_op_segment >> 4:
                {
                    int i;
                    static const byte op_num_operands[] = {
                        cmd_segment_op_num_operands_values
                    };
                  rgapto:
                    if (!in_path) {
                        ppos.x = int2fixed(state.rect.x);
                        ppos.y = int2fixed(state.rect.y);
                        if_debug2m('L', mem, " (%d,%d)", state.rect.x,
                                   state.rect.y);
                        notes = sn_none;
                        in_path = true;
                    }
                    for (i = 0; i < op_num_operands[op & 0xf]; ++i) {
                        fixed v;
                        int b = *cbp;

                        switch (b >> 5) {
                            case 0:
                            case 1:
                                vs[i++] =
                                    ((fixed) ((b ^ 0x20) - 0x20) << 13) +
                                    ((int)cbp[1] << 5) + (cbp[2] >> 3);
                                if_debug1m('L', mem, " %g", fixed2float(vs[i - 1]));
                                cbp += 2;
                                v = (int)((*cbp & 7) ^ 4) - 4;
                                break;
                            case 2:
                            case 3:
                                v = (b ^ 0x60) - 0x20;
                                break;
                            case 4:
                            case 5:
                                /*
                                 * Without the following cast, C's
                                 * brain-damaged coercion rules cause the
                                 * result to be considered unsigned, and not
                                 * sign-extended on machines where
                                 * sizeof(long) > sizeof(int).
                                 */
                                v = (((b ^ 0xa0) - 0x20) << 8) + (int)*++cbp;
                                break;
                            case 6:
                                v = (b ^ 0xd0) - 0x10;
                                vs[i] =
                                    ((v << 8) + cbp[1]) << (_fixed_shift - 2);
                                if_debug1m('L', mem, " %g", fixed2float(vs[i]));
                                cbp += 2;
                                continue;
                            default /*case 7 */ :
                                v = (int)(*++cbp ^ 0x80) - 0x80;
                                for (b = 0; b < sizeof(fixed) - 3; ++b)
                                    v = (v << 8) + *++cbp;
                                break;
                        }
                        cbp += 3;
                        /* Absent the cast in the next statement, */
                        /* the Borland C++ 4.5 compiler incorrectly */
                        /* sign-extends the result of the shift. */
                        vs[i] = (v << 16) + (uint) (cbp[-2] << 8) + cbp[-1];
                        if_debug1m('L', mem, " %g", fixed2float(vs[i]));
                    }
                    if_debug0m('L', mem, "\n");
                    code = clist_decode_segment(&path, op, vs, &ppos,
                                                x0, y0, notes);
                    if (code < 0)
                        goto out;
                }
                continue;
            case cmd_op_path >> 4:
                {
                    gx_path fpath;
                    gx_path *ppath;

                    if (op == cmd_opv_rgapto)
                        goto rgapto;

                    ppath = &path;

                    if_debug0m('L', mem, "\n");
                    /* if in clip, flatten path first */
                    if (in_clip) {
                        gx_path_init_local(&fpath, mem);
                        code = gx_path_add_flattened_accurate(&path, &fpath,
                                             gs_currentflat_inline(&gs_gstate),
                                             gs_gstate.accurate_curves);
                        if (code < 0)
                            goto out;
                        ppath = &fpath;
                    }
                    switch (op) {
                        case cmd_opv_fill:
                            fill_params.rule = gx_rule_winding_number;
                            goto fill;
                        case cmd_opv_eofill:
                            fill_params.rule = gx_rule_even_odd;
                        fill:
                            fill_params.adjust = gs_gstate.fill_adjust;
                            fill_params.flatness = gs_gstate.flatness;
                            code = (*dev_proc(tdev, fill_path))(tdev, &gs_gstate, ppath,
                                                                &fill_params, &fill_color, pcpath);
                            break;
                        case cmd_opv_fill_stroke:
                            fill_params.rule = gx_rule_winding_number;
                            goto fill_stroke;
                        case cmd_opv_eofill_stroke:
                            fill_params.rule = gx_rule_even_odd;
                        fill_stroke:
                            fill_params.adjust = gs_gstate.fill_adjust;
                            fill_params.flatness = gs_gstate.flatness;
                            stroke_params.flatness = gs_gstate.flatness;
                            stroke_params.traditional = false;
                            code = (*dev_proc(tdev, fill_stroke_path))(tdev, &gs_gstate, ppath,
                                                                &fill_params, &fill_color,
                                                                &stroke_params, &stroke_color, pcpath);
                            /* if the color is a pattern, it may have had the "is_locked" flag set	*/
                            /* clear those now (see do_fill_stroke).					*/
                            if (gx_dc_is_pattern1_color(&stroke_color)) {
                                if (stroke_color.colors.pattern.p_tile != NULL) {
                                    gs_id id = stroke_color.colors.pattern.p_tile->id;

                                    code = gx_pattern_cache_entry_set_lock(&gs_gstate, id, false);
                                    if (code < 0)
                                        return code;	/* unlock failed -- should not happen */
                                }
                            }
                            if (gx_dc_is_pattern1_color(&fill_color)) {
                                if (fill_color.colors.pattern.p_tile != NULL) {
                                    gs_id id = fill_color.colors.pattern.p_tile->id;

                                    code = gx_pattern_cache_entry_set_lock(&gs_gstate, id, false);
                                    if (code < 0)
                                        return code;	/* unlock failed -- should not happen */
                                }
                            }
                            break;
                        case cmd_opv_stroke:
                            stroke_params.flatness = gs_gstate.flatness;
                            stroke_params.traditional = false;
                            code = (*dev_proc(tdev, stroke_path))
                                                       (tdev, &gs_gstate,
                                                       ppath, &stroke_params,
                                                       &stroke_color, pcpath);
                            break;
                        case cmd_opv_polyfill:
                            code = clist_do_polyfill(tdev, ppath, &fill_color,
                                                     gs_gstate.log_op);
                            break;
                        case cmd_opv_fill_trapezoid:
                            {
                                gs_fixed_edge left, right;
                                fixed ybot, ytop;
                                int options, swap_axes, wh;
                                fixed x0f;
                                fixed y0f;
                                gx_device *ttdev = tdev;

                                if (pcpath != NULL && !clipper_dev_open) {
                                    gx_make_clip_device_on_stack(&clipper_dev, pcpath, tdev);
                                    clipper_dev_open = true;
                                }
                                if (clipper_dev_open)
                                    ttdev = (gx_device *)&clipper_dev;
                                /* Note that if we have transparency present, the clipper device may need to have
                                   its color information updated to be synced up with the target device.
                                   This can occur if we had fills of a path first with a transparency mask to get
                                   an XPS opacity followed by a fill with a transparency group. This occurs in
                                   the XPS gradient code */
                                if (tdev->color_info.num_components != ttdev->color_info.num_components){
                                    /* Reset the clipper device color information. Only worry about
                                       the information that is used in the trap code */
                                    ttdev->color_info.num_components = tdev->color_info.num_components;
                                    ttdev->color_info.depth = tdev->color_info.depth;
                                    ttdev->color_info.polarity = tdev->color_info.polarity;
                                    memcpy(&(ttdev->color_info.comp_bits),&(tdev->color_info.comp_bits),GX_DEVICE_COLOR_MAX_COMPONENTS);
                                    memcpy(&(ttdev->color_info.comp_shift),&(tdev->color_info.comp_shift),GX_DEVICE_COLOR_MAX_COMPONENTS);
                                }
                                cmd_getw(left.start.x, cbp);
                                cmd_getw(left.start.y, cbp);
                                cmd_getw(left.end.x, cbp);
                                cmd_getw(left.end.y, cbp);
                                cmd_getw(right.start.x, cbp);
                                cmd_getw(right.start.y, cbp);
                                cmd_getw(right.end.x, cbp);
                                cmd_getw(right.end.y, cbp);
                                cmd_getw(options, cbp);
                                if (!(options & 4)) {
                                    cmd_getw(ybot, cbp);
                                    cmd_getw(ytop, cbp);
                                } else
                                    ytop = ybot = 0; /* Unused, but quiet gcc warning. */
                                swap_axes = options & 1;
                                wh = swap_axes ? tdev->width : tdev->height;
                                x0f = int2fixed(swap_axes ? y0 : x0);
                                y0f = int2fixed(swap_axes ? x0 : y0);
                                left.start.x -= x0f;
                                left.start.y -= y0f;
                                left.end.x -= x0f;
                                left.end.y -= y0f;
                                right.start.x -= x0f;
                                right.start.y -= y0f;
                                right.end.x -= x0f;
                                right.end.y -= y0f;
                                if (options & 2) {
                                    uchar num_components = tdev->color_info.num_components;
                                    frac31 c[4][GX_DEVICE_COLOR_MAX_COMPONENTS], *cc[4];
                                    byte colors_mask, i, j, m = 1;
                                    gs_fill_attributes fa;
                                    gs_fixed_rect clip;
                                    fixed hh = int2fixed(swap_axes ? target->width : target->height);

                                    if (cbuf.end - cbp < 5 * cmd_max_intsize(sizeof(frac31))) {
                                        code = top_up_cbuf(&cbuf, &cbp);
                                        if (code < 0)
                                            goto top_up_failed;
                                    }
                                    cmd_getw(clip.p.x, cbp);
                                    cmd_getw(clip.p.y, cbp);
                                    cmd_getw(clip.q.x, cbp);
                                    cmd_getw(clip.q.y, cbp);
                                    clip.p.x -= x0f;
                                    clip.p.y -= y0f;
                                    clip.q.x -= x0f;
                                    clip.q.y -= y0f;
                                    if (clip.p.y < 0)
                                        clip.p.y = 0;
                                    if (clip.q.y > hh)
                                        clip.q.y = hh;
                                    fa.clip = &clip;
                                    fa.swap_axes = swap_axes;
                                    fa.ht = NULL;
                                    fa.lop = lop_default; /* fgixme: gs_gstate.log_op; */
                                    fa.ystart = ybot - y0f;
                                    fa.yend = ytop - y0f;
                                    cmd_getw(colors_mask, cbp);
                                    for (i = 0; i < 4; i++, m <<= 1) {
                                        if (colors_mask & m) {
                                            if (cbuf.end - cbp < num_components * cmd_max_intsize(sizeof(frac31))) {
                                                code = top_up_cbuf(&cbuf, &cbp);
                                                if (code < 0)
                                                    goto top_up_failed;
                                            }
                                            cc[i] = c[i];
                                            for (j = 0; j < num_components; j++)
                                                cmd_getfrac(c[i][j], cbp);
                                        } else
                                            cc[i] = NULL;
                                    }
                                    if (options & 4) {
#                                       if 1 /* Disable to debug gx_fill_triangle_small. */
                                        code = dev_proc(ttdev, fill_linear_color_triangle)(ttdev, &fa,
                                                        &left.start, &left.end, &right.start,
                                                        cc[0], cc[1], cc[2]);
#                                       else
                                        code = 0;
#                                       endif
                                        if (code == 0) {
                                            /* The target device didn't fill the trapezoid and
                                               requests a decomposition. Subdivide into smaller triangles : */
                                            if (pfs.dev == NULL)
                                                code = gx_init_patch_fill_state_for_clist(tdev, &pfs, mem);
                                            if (code >= 0) {
                                                pfs.dev = ttdev;
                                                pfs.rect = clip; /* fixme: eliminate 'clip'. */
                                                fa.pfs = &pfs;
                                                code = gx_fill_triangle_small(ttdev, &fa,
                                                            &left.start, &left.end, &right.start,
                                                            cc[0], cc[1], cc[2]);
                                            }
                                        }
                                    } else {
                                        code = dev_proc(ttdev, fill_linear_color_trapezoid)(ttdev, &fa,
                                                        &left.start, &left.end, &right.start, &right.end,
                                                        cc[0], cc[1], cc[2], cc[3]);
                                        if (code == 0) {
                                            /* Fixme : The target device didn't fill the trapezoid and
                                               requests a decomposition.
                                               Currently we never call it with 4 colors (see gxshade6.c)
                                               and 2 colors must not return 0 - see comment to
                                               dev_t_proc_fill_linear_color_trapezoid in gxdevcli.c .
                                               Must not happen. */
                                            code = gs_note_error(gs_error_unregistered);
                                        }
                                    }
                                } else
                                    code = gx_default_fill_trapezoid(ttdev, &left, &right,
                                        max(ybot - y0f, fixed_half),
                                        min(ytop - y0f, int2fixed(wh)), swap_axes,
                                        &fill_color, gs_gstate.log_op);
                            }
                           break;
                        default:
                            goto bad_op;
                    }
                    if (ppath != &path)
                        gx_path_free(ppath, "clist_render_band");
                }
                if (in_path) {  /* path might be empty! */
                    state.rect.x = fixed2int_var(ppos.x);
                    state.rect.y = fixed2int_var(ppos.y);
                    in_path = false;
                }
                gx_path_free(&path, "clist_render_band");
                gx_path_init_local(&path, mem);
                if (code < 0)
                    goto out;
                continue;
            default:
              bad_op:mlprintf5(mem, "Bad op %02x band y0 = %d file pos %"PRId64" buf pos %d/%d\n",
                 op, y0, stell(s), (int)(cbp - cbuf.data), (int)(cbuf.end - cbuf.data));
                {
                    const byte *pp;

                    for (pp = cbuf.data; pp < cbuf.end; pp += 10) {
                        dmlprintf1(mem, "%4d:", (int)(pp - cbuf.data));
                        dmprintf10(mem, " %02x %02x %02x %02x %02x %02x %02x %02x %02x %02x\n",
                                  pp[0], pp[1], pp[2], pp[3], pp[4],
                                  pp[5], pp[6], pp[7], pp[8], pp[9]);
                    }
                }
                code = gs_note_error(gs_error_Fatal);
                goto out;
        }
        if_debug4m('L', mem, " x=%d y=%d w=%d h=%d\n",
                  state.rect.x, state.rect.y, state.rect.width,
                  state.rect.height);
        switch (op >> 4) {
            case cmd_op_fill_rect >> 4:
                if (state.rect.width == 0 && state.rect.height == 0 &&
                    state.rect.x == 0 && state.rect.y == 0) {
                    /* FIXME: This test should be unnecessary. Bug 692076
                     * is open pending a proper fix. */
                    code = (dev_proc(tdev, fillpage) == NULL ? 0 :
                            (*dev_proc(tdev, fillpage))(tdev, &gs_gstate,
                                                        &fill_color));
                    break;
                }
            case cmd_op_fill_rect_short >> 4:
            case cmd_op_fill_rect_tiny >> 4:
                if (!state.lop_enabled) {
                    code = (*dev_proc(tdev, fill_rectangle))
                        (tdev, state.rect.x - x0, state.rect.y - y0,
                         state.rect.width, state.rect.height,
                         state.colors[1]);
                    break;
                }
                source = NULL;
                data_x = 0;
                raster = 0;
                colors[0] = colors[1] = state.colors[1];
                log_op = state.lop;
                pcolor = colors;
         do_rop:if (plane_height == 0) {
                    code = (*dev_proc(tdev, strip_copy_rop))
                                (tdev, source, data_x, raster, gx_no_bitmap_id,
                                 pcolor, &state_tile,
                                 (state.tile_colors[0] == gx_no_color_index &&
                                  state.tile_colors[1] == gx_no_color_index ?
                                  NULL : state.tile_colors),
                                 state.rect.x - x0, state.rect.y - y0,
                                 state.rect.width - data_x, state.rect.height,
                                 tile_phase.x, tile_phase.y, log_op);
                } else {
                    code = (*dev_proc(tdev, strip_copy_rop2))
                                (tdev, source, data_x, raster, gx_no_bitmap_id,
                                 pcolor, &state_tile,
                                 (state.tile_colors[0] == gx_no_color_index &&
                                  state.tile_colors[1] == gx_no_color_index ?
                                  NULL : state.tile_colors),
                                 state.rect.x - x0, state.rect.y - y0,
                                 state.rect.width - data_x, state.rect.height,
                                 tile_phase.x, tile_phase.y, log_op,
                                 plane_height);
                     plane_height = 0;
                }
                data_x = 0;
                break;
            case cmd_op_tile_rect >> 4:
                if (state.rect.width == 0 && state.rect.height == 0 &&
                    state.rect.x == 0 && state.rect.y == 0) {
                    code = (*dev_proc(tdev, fillpage))(tdev, &gs_gstate, &fill_color);
                    break;
                }
            case cmd_op_tile_rect_short >> 4:
            case cmd_op_tile_rect_tiny >> 4:
                /* Currently we don't use lop with tile_rectangle. */
                code = (*dev_proc(tdev, strip_tile_rectangle))
                    (tdev, &state_tile,
                     state.rect.x - x0, state.rect.y - y0,
                     state.rect.width, state.rect.height,
                     state.tile_colors[0], state.tile_colors[1],
                     tile_phase.x, tile_phase.y);
                break;
            case cmd_op_copy_mono_planes >> 4:
                if (state.lop_enabled) {
                    pcolor = state.colors;
                    log_op = state.lop;
                    goto do_rop;
                }
                if ((op & cmd_copy_use_tile) || pcpath != NULL) {       /*
                                                                         * This call of copy_mono originated as a call
                                                                         * of fill_mask.
                                                                         */
                    code = gx_image_fill_masked
                        (tdev, source, data_x, raster, gx_no_bitmap_id,
                         state.rect.x - x0, state.rect.y - y0,
                         state.rect.width - data_x, state.rect.height,
                         &fill_color, 1, gs_gstate.log_op, pcpath);
                } else {
                    if (plane_height == 0) {
                        code = (*dev_proc(tdev, copy_mono))
                             (tdev, source, data_x, raster, gx_no_bitmap_id,
                              state.rect.x - x0, state.rect.y - y0,
                              state.rect.width - data_x, state.rect.height,
                              state.colors[0], state.colors[1]);
                    } else {
                        code = (*dev_proc(tdev, copy_planes))
                             (tdev, source, data_x, raster, gx_no_bitmap_id,
                              state.rect.x - x0, state.rect.y - y0,
                              state.rect.width - data_x, state.rect.height,
                              plane_height);
                    }
                }
                plane_height = 0;
                data_x = 0;
                break;
            case cmd_op_copy_color_alpha >> 4:
                if (state.color_is_alpha) {
/****** CAN'T DO ROP WITH ALPHA ******/
                    if (state.color_is_devn &&
                        dev_proc(tdev, copy_alpha_hl_color) != gx_default_no_copy_alpha_hl_color) { /* FIXME */
                        code = (*dev_proc(tdev, copy_alpha_hl_color))
                            (tdev, source, data_x, raster, gx_no_bitmap_id,
                             state.rect.x - x0, state.rect.y - y0,
                             state.rect.width - data_x, state.rect.height,
                             &fill_color, depth);
                    } else {
                        code = (*dev_proc(tdev, copy_alpha))
                            (tdev, source, data_x, raster, gx_no_bitmap_id,
                             state.rect.x - x0, state.rect.y - y0,
                             state.rect.width - data_x, state.rect.height,
                             state.colors[1], depth);
                    }
                } else {
                    if (state.lop_enabled) {
                        pcolor = NULL;
                        log_op = state.lop;
                        goto do_rop;
                    }
                    code = (*dev_proc(tdev, copy_color))
                        (tdev, source, data_x, raster, gx_no_bitmap_id,
                         state.rect.x - x0, state.rect.y - y0,
                         state.rect.width - data_x, state.rect.height);
                }
                data_x = 0;
                break;
            default:            /* can't happen */
                goto bad_op;
        }
    }
    /* Clean up before we exit. */
  out:
    if (ht_buff.pbuff != 0) {
        gs_free_object(mem, ht_buff.pbuff, "clist_playback_band(ht_buff)");
        ht_buff.pbuff = 0;
        ht_buff.pcurr = 0;
    }
    ht_buff.ht_size = 0;
    ht_buff.read_size = 0;

    if (pcomp_last != NULL) {
        int code1 = drop_compositor_queue(&pcomp_first, &pcomp_last, NULL, mem, x0, y0, &gs_gstate);

        if (code == 0)
            code = code1;
    }
    gx_cpath_free(&clip_path, "clist_render_band exit");
    gx_path_free(&path, "clist_render_band exit");
    if (gs_gstate.pattern_cache != NULL) {
        gx_pattern_cache_free(gs_gstate.pattern_cache);
        gs_gstate.pattern_cache = NULL;
    }
    /* Free the client color and device colors allocated upon entry */
    gs_free_object(mem, gs_gstate.color[0].ccolor, "clist_playback_band");
    gs_free_object(mem, gs_gstate.color[1].ccolor, "clist_playback_band");
    gs_free_object(mem, gs_gstate.color[0].dev_color, "clist_playback_band");
    gs_free_object(mem, gs_gstate.color[1].dev_color, "clist_playback_band");
    gs_gstate.color[0].ccolor = gs_gstate.color[1].ccolor = NULL;
    gs_gstate.color[0].dev_color = gs_gstate.color[1].dev_color = NULL;

    /* The imager state release will decrement the icc link cache.  To avoid
       race conditions lock the cache */
    gx_monitor_enter(cdev->icc_cache_cl->lock);
    gs_gstate_release(&gs_gstate);
    gx_monitor_leave(cdev->icc_cache_cl->lock); /* done with increment, let everyone run */
    gs_free_object(mem, data_bits, "clist_playback_band(data_bits)");
    if (target != orig_target) {
        if (target->rc.ref_count != 1) {
            /* This can occur if we are coming from a pattern clist that
               includes transparency.  In this case, we do not want to
               free the compositor since it is really the main target that
               we are tiling into.  i.e. the tile itself does not have
               a pdf14 device, but rather we push a trans group, draw and
               then pop the group to properly blend */
            rc_decrement(target, "gxclrast(target compositor)");
        } else {
            /* Ref count was 1. close the device and then free it */
            if (target->is_open)
                dev_proc(target, close_device)(target);
            gs_free_object(target->memory, target, "gxclrast discard compositor");
        }
        target = orig_target;
    }
    if (code < 0) {
        if (pfs.dev != NULL)
            term_patch_fill_state(&pfs);
        rc_decrement(gs_gstate.color[0].color_space, "clist_playback_band");
        rc_decrement(gs_gstate.color[1].color_space, "clist_playback_band");
        gs_free_object(mem, cbuf_storage, "clist_playback_band(cbuf_storage)");
        gx_cpath_free(&clip_path, "clist_playback_band");
        if (pcpath != &clip_path)
            gx_cpath_free(pcpath, "clist_playback_band");
        return_error(code);
    }
    /* Check whether we have more pages to process. */
    if ((playback_action != playback_action_setup &&
        (cbp < cbuf.end || !seofp(s)) && (op != cmd_opv_end_page) )
        )
        goto in;
    if (pfs.dev != NULL)
        term_patch_fill_state(&pfs);
    rc_decrement(gs_gstate.color[0].color_space, "clist_playback_band");
    rc_decrement(gs_gstate.color[1].color_space, "clist_playback_band");
    gs_free_object(mem, cbuf_storage, "clist_playback_band(cbuf_storage)");
    gx_cpath_free(&clip_path, "clist_playback_band");
    if (pcpath != &clip_path)
        gx_cpath_free(pcpath, "clist_playback_band");
    return code;
top_up_failed:
    gx_cpath_free(&clip_path, "clist_playback_band");
    if (pcpath != &clip_path)
        gx_cpath_free(pcpath, "clist_playback_band");
    return code;
}

/* ---------------- Individual commands ---------------- */

/*
 * These single-use procedures implement a few large individual commands,
 * primarily for readability but also to avoid overflowing compilers'
 * optimization limits.  They all take the command buffer as their first
 * parameter (pcb), assume that the current buffer pointer is in pcb->ptr,
 * and update it there.
 */

static int
read_set_tile_size(command_buf_t *pcb, tile_slot *bits, bool for_pattern)
{
    const byte *cbp = pcb->ptr;
    uint rep_width, rep_height;
    uint pdepth;
    byte bd = *cbp++;

    bits->cb_depth = cmd_code_to_depth(bd);
    if (for_pattern)
        cmd_getw(bits->id, cbp);
    cmd_getw(rep_width, cbp);
    cmd_getw(rep_height, cbp);
    if (bd & 0x20) {
        cmd_getw(bits->x_reps, cbp);
        bits->width = rep_width * bits->x_reps;
    } else {
        bits->x_reps = 1;
        bits->width = rep_width;
    }
    if (bd & 0x40) {
        cmd_getw(bits->y_reps, cbp);
        bits->height = rep_height * bits->y_reps;
    } else {
        bits->y_reps = 1;
        bits->height = rep_height;
    }
    if (bd & 0x80)
        cmd_getw(bits->rep_shift, cbp);
    else
        bits->rep_shift = 0;
    if (bd & 0x10)
        bits->num_planes = *cbp++;
    else
        bits->num_planes = 1;
    if_debug7('L', " depth=%d size=(%d,%d), rep_size=(%d,%d), rep_shift=%d, num_planes=%d\n",
              bits->cb_depth, bits->width,
              bits->height, rep_width,
              rep_height, bits->rep_shift, bits->num_planes);
    bits->shift =
        (bits->rep_shift == 0 ? 0 :
         (bits->rep_shift * (bits->height / rep_height)) % rep_width);
    pdepth = bits->cb_depth;
    if (bits->num_planes != 1)
        pdepth /= bits->num_planes;
    bits->cb_raster = bitmap_raster(bits->width * pdepth);
    pcb->ptr = cbp;
    return 0;
}

static int
read_set_bits(command_buf_t *pcb, tile_slot *bits, int compress,
              gx_clist_state *pcls, gx_strip_bitmap *tile, tile_slot **pslot,
              gx_device_clist_reader *cdev, gs_memory_t *mem)
{
    const byte *cbp = pcb->ptr;
    uint rep_width = bits->width / bits->x_reps;
    uint rep_height = bits->height / bits->y_reps;
    uint index;
    ulong offset;
    uint width_bits;
    uint width_bytes;
    uint raster;
    uint bytes;
    byte *data;
    tile_slot *slot;
    uint depth = bits->cb_depth;

    if (bits->num_planes != 1)
        depth /= bits->num_planes;
    width_bits = rep_width * depth;

    bytes = clist_bitmap_bytes(width_bits, rep_height * bits->num_planes,
                               compress |
                               (rep_width < bits->width ?
                                decompress_spread : 0) |
                               decompress_elsewhere,
                               &width_bytes,
                               (uint *)&raster);

    cmd_getw(index, cbp);
    cmd_getw(offset, cbp);
    if_debug2m('L', mem, " index=%d offset=%lu\n", index, offset);
    pcls->tile_index = index;
    cdev->tile_table[pcls->tile_index].offset = offset;
    slot = (tile_slot *)(cdev->cache_chunk->data + offset);
    *pslot = slot;
    *slot = *bits;
    tile->data = data = (byte *)(slot + 1);
#ifdef DEBUG
    slot->index = pcls->tile_index;
#endif
    if (compress == cmd_compress_const) {
        cbp = cmd_read_data(pcb, data, 1, cbp);
        if (width_bytes > 0 && rep_height > 0)
            memset(data+1, *data, width_bytes * rep_height - 1);
    } else if (compress) {
        /*
         * Decompress the image data.  We'd like to share this code with the
         * similar code in copy_*, but right now we don't see how.
         */
        stream_cursor_read r;
        stream_cursor_write w;
        /*
         * We don't know the data length a priori, so to be conservative, we
         * read the uncompressed size.
         */
        uint cleft = pcb->end - cbp;

        if (cleft < bytes && !pcb->end_status) {
            uint nread = cbuf_size - cleft;
#   ifdef DEBUG
            stream_state *st = pcb->s->state;
#   endif

#           ifdef DEBUG
            {
                int code = top_up_offset_map(st, pcb->data, cbp, pcb->end);

                if (code < 0)
                    return code;
            }
#           endif
            memmove(pcb->data, cbp, cleft);
            pcb->end_status = sgets(pcb->s, pcb->data + cleft, nread, &nread);
            set_cb_end(pcb, pcb->data + cleft + nread);
            cbp = pcb->data;
        }
        r.ptr = cbp - 1;
        r.limit = pcb->end - 1;
        w.ptr = data - 1;
        w.limit = w.ptr + bytes;
        switch (compress) {
        case cmd_compress_rle:
            {
                stream_RLD_state sstate;

                clist_rld_init(&sstate);
                (*s_RLD_template.process)
                    ((stream_state *)&sstate, &r, &w, true);
            }
            break;
        case cmd_compress_cfe:
            {
                stream_CFD_state sstate;

                clist_cfd_init(&sstate,
                               width_bytes << 3 /*width_bits */ ,
                               rep_height, mem);
                (*s_CFD_template.process)
                    ((stream_state *)&sstate, &r, &w, true);
                (*s_CFD_template.release)
                    ((stream_state *)&sstate);
            }
            break;
        default:
            return_error(gs_error_unregistered);
        }
        cbp = r.ptr + 1;
    } else if (rep_height * bits->num_planes > 1 && width_bytes != bits->cb_raster) {
        cbp = cmd_read_short_bits(pcb, data, bytes,
                                  width_bytes, rep_height * bits->num_planes,
                                  bits->cb_raster, cbp);
    } else {
        cbp = cmd_read_data(pcb, data, bytes, cbp);
    }
    if (bits->width > rep_width)
        bits_replicate_horizontally(data,
                                    rep_width * depth, rep_height * bits->num_planes,
                                    bits->cb_raster,
                                    bits->width * depth,
                                    bits->cb_raster);
    if (bits->height > rep_height)
        bits_replicate_vertically(data,
                                  rep_height, bits->cb_raster,
                                  bits->height);
#ifdef DEBUG
    if (gs_debug_c('L'))
        cmd_print_bits(mem, data, bits->width, bits->height, bits->cb_raster);
#endif
    pcb->ptr = cbp;
    return 0;
}

/* if necessary, allocate a buffer to hold a serialized halftone */
static int
read_alloc_ht_buff(ht_buff_t * pht_buff, uint ht_size, gs_memory_t * mem)
{
    /* free the existing buffer, if any (usually none) */
    if (pht_buff->pbuff != 0) {
        gs_free_object(mem, pht_buff->pbuff, "read_alloc_ht_buff");
        pht_buff->pbuff = 0;
    }

    /*
     * If the serialized halftone fits in the command buffer, no
     * additional buffer is required.
     */
    if (ht_size > cbuf_ht_seg_max_size) {
        pht_buff->pbuff = gs_alloc_bytes(mem, ht_size, "read_alloc_ht_buff");
        if (pht_buff->pbuff == 0)
            return_error(gs_error_VMerror);
    }
    pht_buff->ht_size = ht_size;
    pht_buff->read_size = 0;
    pht_buff->pcurr = pht_buff->pbuff;
    return 0;
}

/* read a halftone segment; if it is the final segment, build the halftone */
static int
read_ht_segment(
    ht_buff_t *                 pht_buff,
    command_buf_t *             pcb,
    gs_gstate *           pgs,
    gx_device *                 dev,
    gs_memory_t *               mem )
{
    const byte *                cbp = pcb->ptr;
    const byte *                pbuff = 0;
    uint                        ht_size = pht_buff->ht_size, seg_size;
    int                         code = 0;

    /* get the segment size; refill command buffer if necessary */
    enc_u_getw(seg_size, cbp);
    if (pcb->warn_limit - cbp < (int)seg_size) { /* cbp can be past warn_limit */
        code = top_up_cbuf(pcb, &cbp);
        if (code < 0)
            return code;
        if (pcb->end - cbp < (int)seg_size) {
            emprintf(mem, " *** ht segment size doesn't fit in buffer ***\n");
            return_error(gs_error_unknownerror);
        }
    }

    if (pht_buff->pbuff == 0) {
        /* if not separate buffer, must be only one segment */
        if (seg_size != ht_size)
            return_error(gs_error_unknownerror);
        pbuff = cbp;
    } else {
        if (seg_size + pht_buff->read_size > pht_buff->ht_size)
            return_error(gs_error_unknownerror);
        memcpy(pht_buff->pcurr, cbp, seg_size);
        pht_buff->pcurr += seg_size;
        if ((pht_buff->read_size += seg_size) == ht_size)
            pbuff = pht_buff->pbuff;
    }

    /* if everything has been read, convert back to a halftone */
    if (pbuff != 0) {
        code = gx_ht_read_and_install(pgs, dev, pbuff, ht_size, mem);

        /* release any buffered information */
        if (pht_buff->pbuff != 0) {
            gs_free_object(mem, pht_buff->pbuff, "read_alloc_ht_buff");
            pht_buff->pbuff = 0;
            pht_buff->pcurr = 0;
        }
        pht_buff->ht_size = 0;
        pht_buff->read_size = 0;
    }

    /* update the command buffer ponter */
    pcb->ptr = cbp + seg_size;

    return code;
}

static int
read_set_misc2(command_buf_t *pcb, gs_gstate *pgs, segment_notes *pnotes)
{
    const byte *cbp = pcb->ptr;
    uint mask, cb;

    cmd_getw(mask, cbp);
    if (mask & cap_join_known) {
        cb = *cbp++;
        pgs->line_params.start_cap = (gs_line_cap)((cb >> 3) & 7);
        pgs->line_params.join = (gs_line_join)(cb & 7);
        if_debug2m('L', pgs->memory, " start_cap=%d join=%d\n",
                   pgs->line_params.start_cap, pgs->line_params.join);
        cb = *cbp++;
        pgs->line_params.end_cap = (gs_line_cap)((cb >> 3) & 7);
        pgs->line_params.dash_cap = (gs_line_cap)(cb & 7);
        if_debug2m('L', pgs->memory, "end_cap=%d dash_cap=%d\n",
                   pgs->line_params.end_cap, pgs->line_params.dash_cap);
    }
    if (mask & cj_ac_sa_known) {
        cb = *cbp++;
        pgs->line_params.curve_join = ((cb >> 2) & 7) - 1;
        pgs->accurate_curves = (cb & 2) != 0;
        pgs->stroke_adjust = cb & 1;
        if_debug3m('L', pgs->memory, " CJ=%d AC=%d SA=%d\n",
                   pgs->line_params.curve_join, pgs->accurate_curves,
                   pgs->stroke_adjust);
    }
    if (mask & flatness_known) {
        cmd_get_value(pgs->flatness, cbp);
        if_debug1m('L', pgs->memory, " flatness=%g\n", pgs->flatness);
    }
    if (mask & line_width_known) {
        float width;

        cmd_get_value(width, cbp);
        if_debug1m('L', pgs->memory, " line_width=%g\n", width);
        gx_set_line_width(&pgs->line_params, width);
    }
    if (mask & miter_limit_known) {
        float limit;

        cmd_get_value(limit, cbp);
        if_debug1m('L', pgs->memory, " miter_limit=%g\n", limit);
        gx_set_miter_limit(&pgs->line_params, limit);
    }
    if (mask & op_bm_tk_known) {
        cb = *cbp++;
        pgs->blend_mode = cb >> 3;
        pgs->text_knockout = cb & 1;
        /* the following usually have no effect; see gxclpath.c */
        cb = *cbp++;
        pgs->overprint_mode = (cb >> 2) & 1;
        pgs->stroke_overprint = (cb >> 1) & 1;
        pgs->overprint = cb & 1;
        cb = *cbp++;
        pgs->renderingintent = cb;
        if_debug6m('L', pgs->memory, " BM=%d TK=%d OPM=%d OP=%d op=%d RI=%d\n",
                   pgs->blend_mode, pgs->text_knockout, pgs->overprint_mode,
                   pgs->stroke_overprint, pgs->overprint, pgs->renderingintent);
    }
    if (mask & segment_notes_known) {
        cb = *cbp++;
        *pnotes = (segment_notes)(cb & 0x3f);
        if_debug1m('L', pgs->memory, " notes=%d\n", *pnotes);
    }
    if (mask & ais_known) {
        cmd_get_value(pgs->alphaisshape, cbp);
        if_debug1m('L', pgs->memory, " alphaisshape=%d\n", pgs->alphaisshape);
    }
    if (mask & stroke_alpha_known) {
        cmd_get_value(pgs->strokeconstantalpha, cbp);
        if_debug1m('L', pgs->memory, " strokeconstantalpha=%g\n", pgs->strokeconstantalpha);
    }
    if (mask & fill_alpha_known) {
        cmd_get_value(pgs->fillconstantalpha, cbp);
        if_debug1m('L', pgs->memory, " fillconstantalpha=%u\n", (uint)(pgs->fillconstantalpha));
    }
    pcb->ptr = cbp;
    return 0;
}

static int
read_set_color_space(command_buf_t *pcb, gs_gstate *pgs,
                     gx_device_clist_reader *cdev, gs_memory_t *mem)
{
    const byte *cbp = pcb->ptr;
    byte b = *cbp++;
    int index = b >> 4;
    gs_color_space *pcs;
    int code = 0;
    cmm_profile_t *picc_profile;
    clist_icc_color_t icc_information;

    if_debug3m('L', mem, " %d%s%s\n", index,
               (b & 8 ? " (indexed)" : ""),
               (b & 4 ? "(proc)" : ""));
    /* They all store the ICC information.  Even if it is NULL
       it is used in the ICC case to avoid reading from the
       serialized profile data which is stored elsewhere in the
       clist.  Hence we avoid jumping around in the file. */
    memcpy(&icc_information, cbp, sizeof(clist_icc_color_t));
    cbp = cbp + sizeof(clist_icc_color_t);
    switch (index) {
    case gs_color_space_index_DeviceGray:
        pcs = gs_cspace_new_DeviceGray(mem);
        break;
    case gs_color_space_index_DeviceRGB:
        pcs = gs_cspace_new_DeviceRGB(mem);
        break;
    case gs_color_space_index_DeviceCMYK:
        pcs = gs_cspace_new_DeviceCMYK(mem);
        break;
    case gs_color_space_index_ICC:
        /* build the color space object */
        code = gs_cspace_build_ICC(&pcs, NULL, mem);
        /* Don't bother getting the ICC stuff from the clist yet */
        picc_profile = gsicc_profile_new(NULL, cdev->memory, NULL, 0);
        if (picc_profile == NULL)
            return gs_rethrow(-1, "Failed to find ICC profile during clist read");
        picc_profile->num_comps = icc_information.icc_num_components;
        picc_profile->hashcode = icc_information.icc_hash;
        picc_profile->hash_is_valid = true;
        picc_profile->islab = icc_information.is_lab;
        picc_profile->default_match = icc_information.default_match;
        picc_profile->data_cs = icc_information.data_cs;
        /* Store the clist reader address in the profile
           structure so that we can get to the buffer
           data if we really neeed it.  Ideally, we
           will use a cached link and only access this once. */
        picc_profile->dev = (gx_device*) cdev;
        /* Assign it to the colorspace */
        code = gsicc_set_gscs_profile(pcs, picc_profile, mem);
        /* And we no longer need our reference to the profile */
        gsicc_adjust_profile_rc(picc_profile, -1, "read_set_color_space");
        break;
    default:
        code = gs_note_error(gs_error_rangecheck);      /* others are NYI */
        goto out;
    }

    if (pcs == NULL) {
        code = gs_note_error(gs_error_VMerror);
        goto out;
    }

    if (b & 8) {
        bool use_proc = (b & 4) != 0;
        int hival;
        int num_values;
        byte *data;
        uint data_size;
        gs_color_space *pcs_indexed;

        pcs_indexed = gs_cspace_alloc(mem, &gs_color_space_type_Indexed);
        if (pcs_indexed == 0) {
            rc_decrement_cs(pcs, "read_set_color_space");
            code = gs_note_error(gs_error_VMerror);
            goto out;
        }
        pcs_indexed->base_space = pcs;
        pcs = pcs_indexed;
        pcs->params.indexed.use_proc = 0;
        pcs->params.indexed.lookup.table.data = 0;
        pcs->params.indexed.lookup.table.size = 0;
        cmd_getw(hival, cbp);
        pcs->params.indexed.n_comps = gs_color_space_num_components(pcs->base_space);
        num_values = (hival + 1) * pcs->params.indexed.n_comps;
        if (use_proc) {
            gs_indexed_map *map;

            code = alloc_indexed_map(&map, num_values, mem, "indexed map");
            if (code < 0) {
                rc_decrement_cs(pcs, "read_set_color_space");
                goto out;
            }
            map->proc.lookup_index = lookup_indexed_map;
            pcs->params.indexed.lookup.map = map;
            data = (byte *)map->values;
            data_size = num_values * sizeof(map->values[0]);
        } else {
            byte *table = gs_alloc_string(mem, num_values, "color_space indexed table");

            if (table == 0) {
                code = gs_note_error(gs_error_VMerror);
                rc_decrement_cs(pcs, "read_set_color_space");
                goto out;
            }
            pcs->params.indexed.lookup.table.data = table;
            pcs->params.indexed.lookup.table.size = num_values;
            data = table;
            data_size = num_values;
        }
        cbp = cmd_read_data(pcb, data, data_size, cbp);
        pcs->params.indexed.hival = hival;
        pcs->params.indexed.use_proc = use_proc;
    }

    /* Release reference to old color space before installing new one. */
    if (pgs->color[0].color_space != NULL)
        rc_decrement_only_cs(pgs->color[0].color_space, "read_set_color_space");
    pgs->color[0].color_space = pcs;
out:
    pcb->ptr = cbp;
    return code;
}

static int
read_begin_image(command_buf_t *pcb, gs_image_common_t *pic,
                 gs_color_space *pcs)
{
    uint index = *(pcb->ptr)++;
    const gx_image_type_t *image_type = gx_image_type_table[index];
    stream s;
    int code;

    /* This is sloppy, but we don't have enough information to do better. */
    code = top_up_cbuf(pcb, &pcb->ptr);
    if (code < 0)
        return code;
    s_init(&s, NULL);
    sread_string(&s, pcb->ptr, pcb->end - pcb->ptr);
    code = image_type->sget(pic, &s, pcs);
    pcb->ptr = sbufptr(&s);
    return code;
}

static int
read_put_params(command_buf_t *pcb, gs_gstate *pgs,
                gx_device_clist_reader *cdev, gs_memory_t *mem)
{
    const byte *cbp = pcb->ptr;
    gs_c_param_list param_list;
    uint cleft;
    uint rleft;
    bool alloc_data_on_heap = false;
    byte *param_buf;
    uint param_length;
    int code;

    cmd_get_value(param_length, cbp);
    if_debug1m('L', mem, " length=%d\n", param_length);
    if (param_length == 0) {
        code = 1;               /* empty list */
        goto out;
    }

    /* Make sure entire serialized param list is in cbuf */
    /* + force void* alignment */
    code = top_up_cbuf(pcb, &cbp);
    if (code < 0)
        return code;
    if (pcb->end - cbp >= param_length) {
        param_buf = (byte *)cbp;
        cbp += param_length;
    } else {
        /* NOTE: param_buf must be maximally aligned */
        param_buf = gs_alloc_bytes(mem, param_length,
                                   "clist put_params");
        if (param_buf == 0) {
            code = gs_note_error(gs_error_VMerror);
            goto out;
        }
        alloc_data_on_heap = true;
        cleft = pcb->end - cbp;
        rleft = param_length - cleft;
        memmove(param_buf, cbp, cleft);
        pcb->end_status = sgets(pcb->s, param_buf + cleft, rleft, &rleft);
        cbp = pcb->end;  /* force refill */
    }

    /*
     * Create a gs_c_param_list & expand into it.
     * NB that gs_c_param_list doesn't copy objects into
     * it, but rather keeps *pointers* to what's passed.
     * That's OK because the serialized format keeps enough
     * space to hold expanded versions of the structures,
     * but this means we cannot deallocate source buffer
     * until the gs_c_param_list is deleted.
     */
    gs_c_param_list_write(&param_list, mem);
    code = gs_param_list_unserialize
        ( (gs_param_list *)&param_list, param_buf );
    if (code >= 0 && code != param_length)
        code = gs_error_unknownerror;  /* must match */
    if (code >= 0) {
        gs_c_param_list_read(&param_list);
        code = gs_gstate_putdeviceparams(pgs, (gx_device *)cdev,
                                         (gs_param_list *)&param_list);
    }
    gs_c_param_list_release(&param_list);
    if (alloc_data_on_heap)
        gs_free_object(mem, param_buf, "clist put_params");

out:
    pcb->ptr = cbp;
    return code;
}

/*
 * Read a "create_compositor" command, and execute the command.
 *
 * This code assumes that a the largest create compositor command,
 * including the compositor name size, is smaller than the data buffer
 * size. This assumption is inherent in the basic design of the coding
 * and the de-serializer interface, as no length field is provided.
 *
 * At the time of this writing, no compositor violates this assumption.
 * The largest create_compositor is currently 1275 bytes, while the command
 * data buffer is 4096 bytes.
 *
 * In the event that this assumption is violated, a change in the encoding
 * would be called for.
 *
 * See comment in gdevp14.c c_pdf14trans_read PDF14_BEGIN_TRANS_MASK case.
 */
extern_gs_find_compositor();

static int
read_create_compositor(
    command_buf_t *pcb,  gs_memory_t *mem, gs_composite_t **ppcomp)
{
    const byte *                cbp = pcb->ptr;
    int                         comp_id = 0, code = 0;
    const gs_composite_type_t * pcomp_type = 0;

    /* fill the command buffer (see comment above) */
    if (pcb->end - cbp < MAX_CLIST_COMPOSITOR_SIZE + sizeof(comp_id)) {
        code = top_up_cbuf(pcb, &cbp);
        if (code < 0)
            return code;
    }

    /* find the appropriate compositor method vector */
    comp_id = *cbp++;
    if ((pcomp_type = gs_find_compositor(comp_id)) == 0)
        return_error(gs_error_unknownerror);

    /* de-serialize the compositor */
    code = pcomp_type->procs.read(ppcomp, cbp, pcb->end - cbp, mem);

    /* If we read more than the maximum expected, return a rangecheck error */
    if ( code > MAX_CLIST_COMPOSITOR_SIZE )
        return_error(gs_error_rangecheck);

    if (code > 0)
        cbp += code;
    pcb->ptr = cbp;
    return code;
}

static int apply_create_compositor(gx_device_clist_reader *cdev, gs_gstate *pgs,
                                   gs_memory_t *mem, gs_composite_t *pcomp,
                                   int x0, int y0, gx_device **ptarget)
{
    gx_device *tdev = *ptarget;
    int code;

    code = pcomp->type->procs.adjust_ctm(pcomp, x0, y0, pgs);
    if (code < 0)
        return code;
    /*
     * Apply the compositor to the target device; note that this may
     * change the target device.
     */
    code = dev_proc(tdev, create_compositor)(tdev, &tdev, pcomp, pgs, mem, (gx_device*) cdev);
    if (code >= 0 && tdev != *ptarget) {
        /* If we created a new compositor here, then that new compositor should
         * become the device to which we send all future drawing requests. If
         * the above create_compositor call found an existing compositor
         * already in the chain of devices (such as might happen when we are
         * playing back a clist based pattern, and the top device is a clip
         * device that forwards to a pdf14 device), then we'll just reuse
         * that one. We do not want to send new drawing operations to the
         * compositor, as that will sidestep the clipping. We therefore check
         * the reference count to see if this is a new device or not. */
        if (tdev->rc.ref_count == 1)
            *ptarget = tdev;
    }
    if (code < 0)
        return code;

    /* Perform any updates for the clist device required */
    code = pcomp->type->procs.clist_compositor_read_update(pcomp,
                                        (gx_device *)cdev, tdev, pgs, mem);
    if (code < 0)
        return code;

    /* free the compositor object */
    gs_free_object(mem, pcomp, "read_create_compositor");

    return code;
}

/* ---------------- Utilities ---------------- */

/* Read and unpack a short bitmap */
/*
 * The 'raster' in the dest buffer may be larger than the 'width_bytes'
 * in the src, so after reading we memmove data down to the proper
 * alignment from the last line backwards.
 * THIS RELIES on width_bytes <= raster to work.
 */
static const byte *
cmd_read_short_bits(command_buf_t *pcb, byte *data, int tot_bytes,
                    int width_bytes, int height, uint raster, const byte *cbp)
{
    /* Note the following may read from the file past the end of the buffer */
    /* leaving cbp at pcb->end. No further reading using cbp can be done    */
    /* without top_up_cbuf to reload the buffer.                            */
    cbp = cmd_read_data(pcb, data, tot_bytes, cbp);

    /* if needed, adjust buffer contents for dest raster > width_bytes */
    if (width_bytes < raster) {
        const byte *pdata = data /*src*/ + width_bytes * height;
        byte *udata = data /*dest*/ + height * raster;

        while (--height > 0) {	/* don't need to move the first line to itself */
            udata -= raster, pdata -= width_bytes;
            switch (width_bytes) {
                default:
                    memmove(udata, pdata, width_bytes);
                    break;
                case 6:
                    udata[5] = pdata[5];
                case 5:
                    udata[4] = pdata[4];
                case 4:
                    udata[3] = pdata[3];
                case 3:
                    udata[2] = pdata[2];
                case 2:
                    udata[1] = pdata[1];
                case 1:
                    udata[0] = pdata[0];
                case 0:;            /* shouldn't happen */
            }
        }
    }
    return cbp;
}

/* Read a rectangle. */
static const byte *
cmd_read_rect(int op, gx_cmd_rect * prect, const byte * cbp)
{
    cmd_getw(prect->x, cbp);
    if (op & 0xf)
        prect->y += ((op >> 2) & 3) - 2;
    else {
        cmd_getw(prect->y, cbp);
    }
    cmd_getw(prect->width, cbp);
    if (op & 0xf)
        prect->height += (op & 3) - 2;
    else {
        cmd_getw(prect->height, cbp);
    }
    return cbp;
}

/*
 * Select a map for loading with data.
 *
 * This routine has three outputs:
 *   *pmdata - points to the map data.
 *   *pcomp_num - points to a component number if the map is a transfer
 *               map which has been set via the setcolortransfer operator.
 *               A. value of NULL indicates that no component number is to
 *               be sent for this map.
 *   *pcount - the size of the map (in bytes).
 */
static int
cmd_select_map(cmd_map_index map_index, cmd_map_contents cont,
               gs_gstate * pgs, int ** pcomp_num, frac ** pmdata,
               uint * pcount, gs_memory_t * mem)
{
    gx_transfer_map *map;
    gx_transfer_map **pmap;
    const char *cname;

    *pcomp_num = NULL;          /* Only used for color transfer maps */
    switch (map_index) {
        case cmd_map_transfer:
            if_debug0m('L', mem, " transfer");
            rc_unshare_struct(pgs->set_transfer.gray, gx_transfer_map,
                &st_transfer_map, mem, return_error(gs_error_VMerror),
                "cmd_select_map(default_transfer)");
            map = pgs->set_transfer.gray;
            /* Release all current maps */
            rc_decrement(pgs->set_transfer.red, "cmd_select_map(red)");
            pgs->set_transfer.red = NULL;
            pgs->set_transfer.red_component_num = -1;
            rc_decrement(pgs->set_transfer.green, "cmd_select_map(green)");
            pgs->set_transfer.green = NULL;
            pgs->set_transfer.green_component_num = -1;
            rc_decrement(pgs->set_transfer.blue, "cmd_select_map(blue)");
            pgs->set_transfer.blue = NULL;
            pgs->set_transfer.blue_component_num = -1;
            goto transfer2;
        case cmd_map_transfer_0:
            pmap = &pgs->set_transfer.red;
            *pcomp_num = &pgs->set_transfer.red_component_num;
            goto transfer1;
        case cmd_map_transfer_1:
            pmap = &pgs->set_transfer.green;
            *pcomp_num = &pgs->set_transfer.green_component_num;
            goto transfer1;
        case cmd_map_transfer_2:
            pmap = &pgs->set_transfer.blue;
            *pcomp_num = &pgs->set_transfer.blue_component_num;
            goto transfer1;
        case cmd_map_transfer_3:
            pmap = &pgs->set_transfer.gray;
            *pcomp_num = &pgs->set_transfer.gray_component_num;
transfer1:  if_debug1m('L', mem, " transfer[%d]", (int)(map_index - cmd_map_transfer_0));
            rc_unshare_struct(*pmap, gx_transfer_map, &st_transfer_map, mem,
                return_error(gs_error_VMerror), "cmd_select_map(transfer)");
            map = *pmap;

transfer2:  if (cont != cmd_map_other) {
                gx_set_identity_transfer(map);
                *pmdata = 0;
                *pcount = 0;
                return 0;
            }
            break;
        case cmd_map_black_generation:
            if_debug0m('L', mem, " black generation");
            pmap = &pgs->black_generation;
            cname = "cmd_select_map(black generation)";
            goto alloc;
        case cmd_map_undercolor_removal:
            if_debug0m('L', mem, " undercolor removal");
            pmap = &pgs->undercolor_removal;
            cname = "cmd_select_map(undercolor removal)";
alloc:      if (cont == cmd_map_none) {
                rc_decrement(*pmap, cname);
                *pmap = 0;
                *pmdata = 0;
                *pcount = 0;
                return 0;
            }
            rc_unshare_struct(*pmap, gx_transfer_map, &st_transfer_map,
                              mem, return_error(gs_error_VMerror), cname);
            map = *pmap;
            if (cont == cmd_map_identity) {
                gx_set_identity_transfer(map);
                *pmdata = 0;
                *pcount = 0;
                return 0;
            }
            break;
        default:
            *pmdata = 0;
            return 0;
    }
    map->proc = gs_mapped_transfer;
    *pmdata = map->values;
    *pcount = sizeof(map->values);
    return 0;
}

/* Create a device halftone for the imager if necessary. */
static int
cmd_create_dev_ht(gx_device_halftone **ppdht, gs_memory_t *mem)
{
    gx_device_halftone *pdht = *ppdht;

    if (pdht == 0) {
        rc_header rc;

        rc_alloc_struct_1(pdht, gx_device_halftone, &st_device_halftone, mem,
                          return_error(gs_error_VMerror),
                          "cmd_create_dev_ht");
        rc = pdht->rc;
        memset(pdht, 0, sizeof(*pdht));
        pdht->rc = rc;
        *ppdht = pdht;
    }
    return 0;
}

/* Resize the halftone components array if necessary. */
static int
cmd_resize_halftone(gx_device_halftone **ppdht, uint num_comp,
                    gs_memory_t * mem)
{
    int code = cmd_create_dev_ht(ppdht, mem);
    gx_device_halftone *pdht = *ppdht;

    if (code < 0)
        return code;
    if (num_comp != pdht->num_comp) {
        gx_ht_order_component *pcomp;

        /*
         * We must be careful not to shrink or free the components array
         * before releasing any relevant elements.
         */
        if (num_comp < pdht->num_comp) {
            uint i;

            /* Don't release the default order. */
            for (i = pdht->num_comp; i-- > num_comp;)
                if (pdht->components[i].corder.bit_data != pdht->order.bit_data)
                    gx_ht_order_release(&pdht->components[i].corder, mem, true);
            if (num_comp == 0) {
                gs_free_object(mem, pdht->components, "cmd_resize_halftone");
                pcomp = 0;
            } else {
                pcomp = gs_resize_object(mem, pdht->components, num_comp,
                                         "cmd_resize_halftone");
                if (pcomp == 0) {
                    pdht->num_comp = num_comp;  /* attempt consistency */
                    return_error(gs_error_VMerror);
                }
            }
        } else {
            /* num_comp > pdht->num_comp */
            if (pdht->num_comp == 0)
                pcomp = gs_alloc_struct_array(mem, num_comp,
                                              gx_ht_order_component,
                                              &st_ht_order_component_element,
                                              "cmd_resize_halftone");
            else
                pcomp = gs_resize_object(mem, pdht->components, num_comp,
                                         "cmd_resize_halftone");
            if (pcomp == 0)
                return_error(gs_error_VMerror);
            memset(&pcomp[pdht->num_comp], 0,
                   sizeof(*pcomp) * (num_comp - pdht->num_comp));
        }
        pdht->num_comp = num_comp;
        pdht->components = pcomp;
    }
    return 0;
}

/* ------ Path operations ------ */

/* Decode a path segment. */
static int
clist_decode_segment(gx_path * ppath, int op, fixed vs[6],
                 gs_fixed_point * ppos, int x0, int y0, segment_notes notes)
{
    fixed px = ppos->x - int2fixed(x0);
    fixed py = ppos->y - int2fixed(y0);
    int code;

#define A vs[0]
#define B vs[1]
#define C vs[2]
#define D vs[3]
#define E vs[4]
#define F vs[5]

    switch (op) {
        case cmd_opv_rmoveto:
            code = gx_path_add_point(ppath, px += A, py += B);
            break;
        case cmd_opv_rlineto:
            code = gx_path_add_line_notes(ppath, px += A, py += B, notes);
            break;
        case cmd_opv_rgapto:
            code = gx_path_add_gap_notes(ppath, px += A, py += B, notes);
            break;
        case cmd_opv_hlineto:
            code = gx_path_add_line_notes(ppath, px += A, py, notes);
            break;
        case cmd_opv_vlineto:
            code = gx_path_add_line_notes(ppath, px, py += A, notes);
            break;
        case cmd_opv_rmlineto:
            if ((code = gx_path_add_point(ppath, px += A, py += B)) < 0)
                break;
            code = gx_path_add_line_notes(ppath, px += C, py += D, notes);
            break;
        case cmd_opv_rm2lineto:
            if ((code = gx_path_add_point(ppath, px += A, py += B)) < 0 ||
                (code = gx_path_add_line_notes(ppath, px += C, py += D,
                                               notes)) < 0
                )
                break;
            code = gx_path_add_line_notes(ppath, px += E, py += F, notes);
            break;
        case cmd_opv_rm3lineto:
            if ((code = gx_path_add_point(ppath, px += A, py += B)) < 0 ||
                (code = gx_path_add_line_notes(ppath, px += C, py += D,
                                               notes)) < 0 ||
                (code = gx_path_add_line_notes(ppath, px += E, py += F,
                                               notes)) < 0
                )
                break;
            code = gx_path_add_line_notes(ppath, px -= C, py -= D, notes);
            break;
        case cmd_opv_rrcurveto: /* a b c d e f => a b a+c b+d a+c+e b+d+f */
rrc:        E += (C += A);
            F += (D += B);
curve:      code = gx_path_add_curve_notes(ppath, px + A, py + B,
                                           px + C, py + D,
                                           px + E, py + F, notes);
            px += E, py += F;
            break;
        case cmd_opv_hvcurveto: /* a b c d => a 0 a+b c a+b c+d */
hvc:        F = C + D, D = C, E = C = A + B, B = 0;
            goto curve;
        case cmd_opv_vhcurveto: /* a b c d => 0 a b a+c b+d a+c */
vhc:        E = B + D, F = D = A + C, C = B, B = A, A = 0;
            goto curve;
        case cmd_opv_nrcurveto: /* a b c d => 0 0 a b a+c b+d */
            F = B + D, E = A + C, D = B, C = A, B = A = 0;
            goto curve;
        case cmd_opv_rncurveto: /* a b c d => a b a+c b+d a+c b+d */
            F = D += B, E = C += A;
            goto curve;
        case cmd_opv_vqcurveto: /* a b => VH a b TS(a,b) TS(b,a) */
            if ((A ^ B) < 0)
                C = -B, D = -A;
            else
                C = B, D = A;
            goto vhc;
        case cmd_opv_hqcurveto: /* a b => HV a TS(a,b) b TS(b,a) */
            if ((A ^ B) < 0)
                D = -A, C = B, B = -B;
            else
                D = A, C = B;
            goto hvc;
        case cmd_opv_scurveto: /* (a b c d e f) => */
            {
                fixed a = A, b = B;

                /* See gxclpath.h for details on the following. */
                if (A == 0) {
                    /* Previous curve was vh or vv */
                    A = E - C, B = D - F, C = C - a, D = b - D, E = a, F = -b;
                } else {
                    /* Previous curve was hv or hh */
                    A = C - E, B = F - D, C = a - C, D = D - b, E = -a, F = b;
                }
            }
            goto rrc;
        case cmd_opv_closepath:
            if ((code = gx_path_close_subpath(ppath)) < 0)
                return code;;
            if ((code = gx_path_current_point(ppath, (gs_fixed_point *) vs)) < 0)
                return code;;
            px = A, py = B;
            break;
        default:
            return_error(gs_error_rangecheck);
    }
#undef A
#undef B
#undef C
#undef D
#undef E
#undef F
    ppos->x = px + int2fixed(x0);
    ppos->y = py + int2fixed(y0);
    return code;
}

/*
 * Execute a polyfill -- either a fill_parallelogram or a fill_triangle.
 *
 * Note that degenerate parallelograms or triangles may collapse into
 * a single line or point.  We must check for this so we don't try to
 * access non-existent segments.
 */
static int
clist_do_polyfill(gx_device *dev, gx_path *ppath,
                  const gx_drawing_color *pdcolor,
                  gs_logical_operation_t lop)
{
    const subpath *psub = ppath->first_subpath;
    const segment *pseg1;
    const segment *pseg2;
    int code;

    if (psub && (pseg1 = psub->next) != 0 && (pseg2 = pseg1->next) != 0) {
        fixed px = psub->pt.x, py = psub->pt.y;
        fixed ax = pseg1->pt.x - px, ay = pseg1->pt.y - py;
        fixed bx, by;
        /*
         * We take advantage of the fact that the parameter lists for
         * fill_parallelogram and fill_triangle are identical.
         */
        dev_proc_fill_parallelogram((*fill));

        /* close_path of 3 point triangle adds 4th point, detected here.*/
        /* close_path on parallelogram adds 5th point also ignored. */
        if (pseg2->next && !(px == pseg2->next->pt.x && py == pseg2->next->pt.y)) {
            /* Parallelogram */
            fill = dev_proc(dev, fill_parallelogram);
            bx = pseg2->pt.x - pseg1->pt.x;
            by = pseg2->pt.y - pseg1->pt.y;
        } else {
            /* Triangle */
            fill = dev_proc(dev, fill_triangle);
            bx = pseg2->pt.x - px;
            by = pseg2->pt.y - py;
        }
        code = fill(dev, px, py, ax, ay, bx, by, pdcolor, lop);
    } else
        code = 0;
    gx_path_new(ppath);
    return code;
}<|MERGE_RESOLUTION|>--- conflicted
+++ resolved
@@ -628,8 +628,6 @@
     gs_gstate.color[0].color_space = pcs; /* we already have one ref */
     gs_gstate.color[1].color_space = pcs;
     rc_increment_cs(pcs); /* increment for second ref */
-<<<<<<< HEAD
-=======
     /* Initialize client color and device color */
     gs_gstate.color[0].ccolor =
         gs_alloc_struct(mem, gs_client_color, &st_client_color, "clist_playback_band");
@@ -657,7 +655,6 @@
     cs_full_init_color(gs_gstate.color[1].ccolor, pcs);
     gx_unset_dev_color(&gs_gstate);
 
->>>>>>> f3c50e50
     /* Remove the ICC link cache and replace with the device link cache
        so that we share the cache across bands */
     rc_decrement(gs_gstate.icc_link_cache,"clist_playback_band");
