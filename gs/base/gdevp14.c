--- conflicted
+++ resolved
@@ -1559,18 +1559,11 @@
        default RGB to CIELAB in the put image operation.  That will happen
        here as we should have set the profile for the pdf14 device to RGB
        and the target will be CIELAB */
-<<<<<<< HEAD
     
-    code = dev_proc(dev, get_profile)(dev, gs_current_object_tag(pis->memory), 
-                                      &(pcs->cmm_icc_profile_data), 
-                                      &rendering_intent);
-    /* pcs takes a reference to the profile data it just retrieved. */
-=======
     code = dev_proc(dev, get_profile)(dev,  &dev_profile); 
     gsicc_extract_profile(GS_UNKNOWN_TAG, dev_profile, 
                           &(pcs->cmm_icc_profile_data), &rendering_intent); 
-    /* Increment to match the release of the pcs below */
->>>>>>> 2b7e6a41
+    /* pcs takes a reference to the profile data it just retrieved. */
     rc_increment(pcs->cmm_icc_profile_data);
     gs_image_t_init_adjust(&image, pcs, false);
     image.ImageMatrix.xx = (float)width;
