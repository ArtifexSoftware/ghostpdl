#!/usr/bin/perl

# First we figure out the order of dependency of the headers,
# then we build in reverse order. This ensures that we fix
# any breakages as close to the leaves of the tree as possible.

my %deps;
my %dirs;

my %fname2num;
my @num2fname;
my @deparr;
my @good;

sub readdeps($)
{
    my $dir = shift;
    my @headers = `cd $dir; ls *.h`;
    foreach my $h (@headers) {
        $h =~ s/[\r\n]*$//;

        if (!exists $fname2num{$h}) {
            my $c = scalar(keys %fname2num)+1;
            #print "New file $h: $c\n";
            $fname2num{$h} = $c;
            $num2fname[$c] = $h;
        }
        open(F, "$dir/$h") || die "WTF?";
        while (<F>) {
            if ($_ =~ m/^\s*#\s*include "abc\.h"/) {
                next; # Comment in std.h
            }
            if ($_ =~ m/^\s*#\s*include "(.+)"/) {
                if (!exists $fname2num{$1}) {
                    my $c = scalar(keys %fname2num)+1;
                    #print "New file $1: $c\n";
                    $fname2num{$1} = $c;
                    $num2fname[$c] = $1;
                    if ($1 eq "arch.h" ||
                        $1 eq "gconfig.h" ||
                        $1 eq "gconfig_.h" ||
                        $1 eq "jmcorig.h" ||
                        $1 eq "jpeglib.h") {
                        $dirs{$1} = "gen";
                    }
                    if ($1 eq "jerror.h" ||
                        $1 eq "jmemsys.h") {
                        $dirs{$1} = "jpeg";
                    }
                }
                my $n = $fname2num{$1};
                $deps{$h}{$1}=1;
#               print "($dir/)$h => $1\n";
                $deparr[$fname2num{$h}][$n]=1;
            }
        }
        $dirs{$h} = $dir;
    }
}

sub compare($$)
{
    my $a = shift;
    my $b = shift;

    my $v1 = $deparr[$a][$b];
    my $v2 = $deparr[$b][$a];

    if ($v1) {
        if ($v2) {
            print "Cycle: $a $b\n";
            return 0;
        } else {
            return -1;
        }
    } elsif ($v2) {
        return 1;
    } else {
        return 0;
    }
}

sub pcompare($$)
{
    my $a = shift;
    my $b = shift;
    my $v = compare($a,$b);

    print "$num2fname[$a] ";
    if ($v < 0) {
        print "<";
    } elsif ($v > 0) {
        print ">";
    } else {
        print "=";
    }
    print " $num2fname[$b]\n";

    return $v;
}

# main: Work starts here

readdeps("base");
readdeps("psi");
readdeps("devices");
readdeps("devices/vector");

print "Processing header dependencies...\n";

my $mx = scalar @num2fname;

# Fill in the missing array elements with 0
for (my $i=1; $i < $mx; $i++) {
    for (my $j=1; $j < $mx; $j++) {
        if (!defined $deparr[$i][$j]) {
            $deparr[$i][$j] = 0;
        }
    }
}
#for (my $i=1; $i < $mx; $i++) {
#    for (my $j=1; $j < $mx; $j++) {
#       print "$deparr[$i][$j] ";
#    }
#    print "\n";
#}

# Form transitive closure.
# n-1 passes
my $changed;
my $pass = 0;
do {
    print "Pass $pass\n";
    $changed = 0;
    # For each row...
    for (my $i=1; $i < $mx; $i++) {
        # For each thing we point to...
        for (my $j=1; $j < $mx; $j++) {
            my $depth = $deparr[$i][$j];
            if ($depth != 0) {
                #print " $i $j $depth\n";
                for (my $k=1; $k < $mx; $k++) {
                    my $n = $deparr[$j][$k];
                    if ($n != 0 &&
                        ($deparr[$i][$k] == 0 ||
                         $deparr[$i][$k] > $depth + $n)) {
                        $deparr[$i][$k] = $depth + $n;
                        $changed = 1;
                    }
                }
            }
        }
    }
    $pass++;
} while ($changed);

#{
#    my $i = $fname2num{'gxdevice.h'};
#    for (my $j=1; $j < $mx; $j++) {
#       print "gxdevice.h vs $num2fname[$j] = $deparr[$i][$j]\n";
#    }
#    for (my $j=1; $j < $mx; $j++) {
#       print "$num2fname[$j] vs gxdevice.h = $deparr[$j][$i]\n";
#    }
#}

#for (my $i=1; $i < $mx; $i++) {
#    for (my $j=1; $j < $mx; $j++) {
#       print "$deparr[$i][$j] ";
#    }
#    print "\n";
#}

# Detect circularity
for (my $i = 1; $i < $mx; $i++) {
    if ($deparr[$i][$i] != 0) {
        print "Circularity detected: $i $num2fname[$i] $deparr[$i][$i]\n";
        # Eliminate that from the sort
        for (my $j = 0; $j < $mx; $j++) {
            $deparr[$j][$i] = 0;
            $deparr[$i][$j] = 0;
        }
    }
}

# Set up an ordering array.
my @order;
for (my $i = 1; $i < $mx; $i++) {
    $order[$i]=$i;
}

# For neatness, sort alphabetically first.
for (my $i = 1; $i < $mx-1; $i++) {
    for (my $j = $i+1; $j < $mx; $j++) {
        if ($order[$i] gt $order[$j]) {
            my $swap = $order[$i];
            $order[$i]=$order[$j];
            $order[$j]=$swap;
        }
    }
}

# Bubble sort the dependencies, cos that's the kind of reckless
# algorithmic efficiency junkie that I am.
for (my $i = 1; $i < $mx-1; $i++) {
    for (my $j = $i+1; $j < $mx; $j++) {
        if (compare($order[$i], $order[$j]) > 0) {
            my $swap = $order[$i];
            $order[$i]=$order[$j];
            $order[$j]=$swap;
        }
    }
}

#for (my $ui = 1; $ui < $mx; $ui++) {
#    my $i = $order[$ui];
#    my $a = $num2fname[$i];
#    my $found = 0;
#    if (!defined $a) { next; }
#    for (my $uj = 1; $uj < $mx; $uj++) {
#       my $j = $order[$uj];
#       if ($deparr[$i][$j] == 1) {
#           my $b = $num2fname[$j];
#           if ($found == 0) {
#               print "$a depends on:\n";
#               $found = 1;
#           }
#           print " $b\n";
#       }
#    }
#}

sub find_ordered($)
{
    my $a = shift;
    for ($i = 1; $i < $mx; $i++) {
        if ($num2fname[$order[$i]] eq $a) {
            return $i;
        }
    }
    return -1;
}

sub vcompare($$)
{
    my $a = shift;
    my $b = shift;

    my $ao = find_ordered($a);
    my $bo = find_ordered($b);
    my $au = $order[$ao];
    my $bu = $order[$bo];
    my $an = $num2fname[$au];
    my $bn = $num2fname[$bu];
    my $ad = $deparr[$au][$bu];
    my $bd = $deparr[$bu][$au];

    print "$ao->$au = $a,$an,$ad\n";
    print "$bo->$bu = $b,$bn,$bd\n";
}

# Do the compilation
for (my $ui=$mx-1; $ui >= 0; $ui--) {
    my $i = $order[$ui];
    my $f = $num2fname[$i];

    if (!exists $dirs{$f}) {
        next;
    }

    $h = $dirs{$f}."/".$f;

    my $ret = system("cc -DHAVE_INTTYPES_H -Ibase -Ipsi -Ilcms2mt -Ilcms2 -Iopenjpeg/src/lib/openjp2 -Ijpeg -Ijbig2dec   -Iobj -o tmp.o $h > tmp.err 2>&1");

    print "------------------------------------------------\n";
    $good[$i]=$ret;
    if ($ret == 0) {
        print "OK: $h\n";
    } else {
        print "BAD: $h\n";
    }
    open(F, "tmp.err") || die "WTF?";
    while (<F>) {
        print $_;
    }
    unlink("tmp.o");
    unlink("tmp.err");
}

# Write the dependencies
#for (my $ui=1; $ui < $mx; $ui++) {
#    my $i = $order[$ui];
#    if ($good[$i] != 0) { next; }
#
#    my $f = $num2fname[$i];
#    my $g = $f;
#    $g =~ s/\./_/;
#
#    if ($dirs{$f} eq "base") {
#        print "$f=\$(GLSRC)$g";
#    } elsif ($dirs{$f} eq "psi") {
#        print "$f=\$(PSSRC)$g";
#    } else {
#        print "$f=$g";
#    }
#    for (my $uj=1; $uj < $mx; $uj++) {
#       my $j = $order[$uj];
#       if ($deparr[$i][$j] != 1) { next; }
#       my $e = $num2fname[$j];
#       my $d = $e;
#
#       $e =~ s/\./_/;
#       print " \$($e)";
#    }
#    print "\n";
#}

sub prep($) {
    my $f = shift;
    if ($dirs{$f} eq "base") {
        return "\$(GLSRC)";
    } elsif ($dirs{$f} eq "psi") {
        return "\$(PSSRC)";
    } elsif ($dirs{$f} eq "gen") {
        return "\$(GLGEN)";
    } elsif ($dirs{$f} eq "jpeg") {
        return "\$(JSRCDIR)\$(D)";
    } elsif ($dirs{$f} eq "devices") {
        return "\$(DEVSRC)";
    } elsif ($dirs{$f} eq "devices/vector") {
        return "\$(DEVVECSRC)";
    } else {
        return "";
    }
}

sub rewrite($$) {
    my $i = shift;
    my $m = shift;

    my $f = $num2fname[$i];
    my $g = $f;
    $g =~ s/\./_/;

    my $h = prep($f);
    print "$g=$h$f";
    if ($m) {
        print " \$(MAKEFILE)";
    }
    print "\n";
}

sub write_dep($$)
{
    my $g = shift;
    my $m = shift;
    my $f = $g;

    $f =~ s/_h/\.h/;
    for (my $ui=1; $ui < $mx; $ui++) {
        my $i = $order[$ui];
        if ($num2fname[$i] ne $f) { next; }
        if (!exists $dirs{$num2fname[$i]}) {
            next;
        }
        if ($good[$i] != 0) {
            $good[$i] = -1;
            next;
        }
        $good[$i] = -2;

        rewrite($i, $m);
        return $i;
    }
    return 0;
}

sub rewrite_make($)
{
    my @deplist = ();
    my $f = shift;

    print "$f:\n";

    open(F, "$f") || die "WTF?";
    while (<F>) {
        $_ =~ s/[\r\n]*$//;
	if ($_ =~ m/^\# Dependencies:/) {
	    last;
	}
        if ($_ =~ m/^([a-z0-9_\-]+_h)=/) {
<<<<<<< HEAD
        my $f = $1;
=======
            my $f = $1;
>>>>>>> c75bd64e
            # Gather up the line, allowing for continuations
            if ($_ =~ m/\\$/) {
                my $block = $_;
                $block =~ s/\\$//;
                while (<F>) {
                    $_ =~ s/[\r\n]*$//;
                    my $new = $_;
                    $new =~ s/\\$//;
                    $block .= $new;
                    if ($_ =~ m/\\$/) {
                    } else {
                        last;
                    }
                }
                $_ = $block;
            }

            my $makefile = 0;
            if ($_ =~ m/\$\(MAKEFILE\)/) {
                $makefile = 1;
            }
            my $i = write_dep($f, $makefile);
            if ($i == 0) {
                print "$_\n";
            } else {
                push @deplist, $i;
            }
        } else {
            print "$_\n";
        }
    }
    print "# Dependencies:\n";
    foreach $i (@deplist) {
        my $f = $num2fname[$i];
        my $df = prep($f);
        for (my $uj=1; $uj < $mx; $uj++) {
            my $j = $order[$uj];
            if ($deparr[$i][$j] == 0) { next; }
            my $e = $num2fname[$j];
            if (!exists $dirs{$e}) {
                # Don't include things like sgidefs_h
                next;
            }
            my $d = prep($e);

            print "$df$f:$d$e\n";
        }
    }
    print "-----\n";
}

rewrite_make("base/gs.mak");
rewrite_make("base/pcwin.mak");
rewrite_make("base/lib.mak");
rewrite_make("base/tiff.mak");
rewrite_make("base/winlib.mak");
rewrite_make("psi/int.mak");
rewrite_make("psi/winint.mak");
rewrite_make("devices/contrib.mak");
rewrite_make("devices/devs.mak");
rewrite_make("gpdl/pspcl6_gcc.mak");
rewrite_make("pcl/pl/pl.mak");

# Now output the troubled ones.
print "\nThese references are questionable: (possibly they didn't compile?)\n";
for (my $ui=1; $ui < $mx; $ui++) {
    my $i = $order[$ui];
    if ($good[$i] != -1) {
        next;
    }

    rewrite($i,0);
}

print "\nThese references weren't found: (system headers?)\n";
for (my $ui=1; $ui < $mx; $ui++) {
    my $i = $order[$ui];
    if (defined $good[$i]) {
        next;
    }

    rewrite($i,0);
}

print "\nThese references were never mentioned:\n";
for (my $ui=1; $ui < $mx; $ui++) {
    my $i = $order[$ui];
    if (!defined $good[$i]) {
        next;
    }
    if ($good[$i] == -1) {
        next;
    }
    if ($good[$i] == -2) {
        next;
    }

    rewrite($i,0);
}<|MERGE_RESOLUTION|>--- conflicted
+++ resolved
@@ -385,15 +385,11 @@
     open(F, "$f") || die "WTF?";
     while (<F>) {
         $_ =~ s/[\r\n]*$//;
-	if ($_ =~ m/^\# Dependencies:/) {
-	    last;
-	}
+    if ($_ =~ m/^\# Dependencies:/) {
+        last;
+    }
         if ($_ =~ m/^([a-z0-9_\-]+_h)=/) {
-<<<<<<< HEAD
-        my $f = $1;
-=======
             my $f = $1;
->>>>>>> c75bd64e
             # Gather up the line, allowing for continuations
             if ($_ =~ m/\\$/) {
                 my $block = $_;
