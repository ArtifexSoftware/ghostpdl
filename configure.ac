--- conflicted
+++ resolved
@@ -1867,11 +1867,7 @@
   AC_MSG_CHECKING([for URF support])
   if test -d $srcdir/urf; then
     AC_MSG_RESULT([yes])
-<<<<<<< HEAD
-    ENABLEURF="$(D_)URF_INCLUDED$(_D)"
-=======
     ENABLEURF="\$(D_)URF_INCLUDED\$(_D)"
->>>>>>> c5eb242f
     URF_DEVS='urfgray urfrgb urfcmyk'
     GPDL_URF_TOP_OBJ=$(GPDLOBJ)/$(GPDL_URF_TOP_OBJ_FILE)
     URF_INCLUDE=$(I_)$(URFSRCDIR)$(_I)
